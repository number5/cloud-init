# vi: ts=4 expandtab
#
#    Copyright (C) 2009-2010 Canonical Ltd.
#    Copyright (C) 2012 Hewlett-Packard Development Company, L.P.
#
#    Author: Scott Moser <scott.moser@canonical.com>
#    Author: Juerg Haefliger <juerg.haefliger@hp.com>
#
#    This program is free software: you can redistribute it and/or modify
#    it under the terms of the GNU General Public License version 3, as
#    published by the Free Software Foundation.
#
#    This program is distributed in the hope that it will be useful,
#    but WITHOUT ANY WARRANTY; without even the implied warranty of
#    MERCHANTABILITY or FITNESS FOR A PARTICULAR PURPOSE.  See the
#    GNU General Public License for more details.
#
#    You should have received a copy of the GNU General Public License
#    along with this program.  If not, see <http://www.gnu.org/licenses/>.

import glob
import os

from cloudinit import templater
from cloudinit import util

distros = ['ubuntu', 'debian']

PROXY_TPL = "Acquire::HTTP::Proxy \"%s\";\n"
PROXY_FN = "/etc/apt/apt.conf.d/95cloud-init-proxy"

# A temporary shell program to get a given gpg key
# from a given keyserver
EXPORT_GPG_KEYID = """
    k=${1} ks=${2};
    exec 2>/dev/null
    [ -n "$k" ] || exit 1;
    armour=$(gpg --list-keys --armour "${k}")
    if [ -z "${armour}" ]; then
       gpg --keyserver ${ks} --recv $k >/dev/null &&
          armour=$(gpg --export --armour "${k}") &&
          gpg --batch --yes --delete-keys "${k}"
    fi
    [ -n "${armour}" ] && echo "${armour}"
"""


def handle(name, cfg, cloud, log, _args):
    update = util.get_cfg_option_bool(cfg, 'apt_update', False)
    upgrade = util.get_cfg_option_bool(cfg, 'apt_upgrade', False)

    release = get_release()
    mirrors = find_apt_mirror_info(cloud, cfg)
    if not mirrors or "primary" not in mirrors:
        log.debug(("Skipping module named %s,"
                   " no package 'mirror' located"), name)
        return

    # backwards compatibility
    mirror = mirrors["primary"]
    mirrors["mirror"] = mirror

    log.debug("mirror info: %s" % mirrors)

    if not util.get_cfg_option_bool(cfg,
                                    'apt_preserve_sources_list', False):
        generate_sources_list(release, mirrors, cloud, log)
        old_mirrors = cfg.get('apt_old_mirrors',
            old_mirrors = {"primary": "archive.ubuntu.com/ubuntu",
                           "security": "security.ubuntu.com/ubuntu"})
        rename_apt_lists(old_mirrors, mirrors)

    # Set up any apt proxy
    proxy = cfg.get("apt_proxy", None)
    proxy_filename = PROXY_FN
    if proxy:
        try:
            # See man 'apt.conf'
            contents = PROXY_TPL % (proxy)
            util.write_file(cloud.paths.join(False, proxy_filename),
                            contents)
        except Exception as e:
            util.logexc(log, "Failed to write proxy to %s", proxy_filename)
    elif os.path.isfile(proxy_filename):
        util.del_file(proxy_filename)

    # Process 'apt_sources'
    if 'apt_sources' in cfg:
        params = mirrors
        params['RELEASE'] = release
        params['MIRROR'] = mirror
        errors = add_sources(cloud, cfg['apt_sources'], params)
        for e in errors:
            log.warn("Source Error: %s", ':'.join(e))

    dconf_sel = util.get_cfg_option_str(cfg, 'debconf_selections', False)
    if dconf_sel:
        log.debug("setting debconf selections per cloud config")
        try:
            util.subp(('debconf-set-selections', '-'), dconf_sel)
        except:
            util.logexc(log, "Failed to run debconf-set-selections")

    pkglist = util.get_cfg_option_list(cfg, 'packages', [])

    errors = []
    if update or len(pkglist) or upgrade:
        try:
            cloud.distro.update_package_sources()
        except Exception as e:
            util.logexc(log, "Package update failed")
            errors.append(e)

    if upgrade:
        try:
            cloud.distro.package_command("upgrade")
        except Exception as e:
            util.logexc(log, "Package upgrade failed")
            errors.append(e)

    if len(pkglist):
        try:
            cloud.distro.install_packages(pkglist)
        except Exception as e:
            util.logexc(log, "Failed to install packages: %s ", pkglist)
            errors.append(e)

    if len(errors):
        log.warn("%s failed with exceptions, re-raising the last one",
                 len(errors))
        raise errors[-1]


# get gpg keyid from keyserver
def getkeybyid(keyid, keyserver):
    with util.ExtendedTemporaryFile(suffix='.sh') as fh:
        fh.write(EXPORT_GPG_KEYID)
        fh.flush()
        cmd = ['/bin/sh', fh.name, keyid, keyserver]
        (stdout, _stderr) = util.subp(cmd)
        return stdout.strip()


def mirror2lists_fileprefix(mirror):
    string = mirror
    # take off http:// or ftp://
    if string.endswith("/"):
        string = string[0:-1]
    pos = string.find("://")
    if pos >= 0:
        string = string[pos + 3:]
    string = string.replace("/", "_")
    return string


<<<<<<< HEAD
def rename_apt_lists(old_mirrors, new_mirrors, lists_d="/var/lib/apt/lists"):
    for (name, omirror) in old_mirrors.iteritems():
        nmirror = new_mirrors.get(name)
        if not nmirror:
            continue
        oprefix = os.path.join(lists_d, mirror2lists_fileprefix(omirror))
        nprefix = os.path.join(lists_d, mirror2lists_fileprefix(nmirror))
        if oprefix == nprefix:
            continue
        olen = len(oprefix)
        for filename in glob.glob("%s_*" % oprefix):
            util.rename(filename, "%s%s" % (nprefix, filename[olen:]))
=======
def rename_apt_lists(omirror, new_mirror, lists_d="/var/lib/apt/lists"):
    oprefix = os.path.join(lists_d, mirror2lists_fileprefix(omirror))
    nprefix = os.path.join(lists_d, mirror2lists_fileprefix(new_mirror))
    if oprefix == nprefix:
        return
    olen = len(oprefix)
    for filename in glob.glob("%s_*" % oprefix):
        # TODO(harlowja) use the cloud.paths.join...
        util.rename(filename, "%s%s" % (nprefix, filename[olen:]))

>>>>>>> d97ee2bb

def get_release():
    (stdout, _stderr) = util.subp(['lsb_release', '-cs'])
    return stdout.strip()


def generate_sources_list(codename, mirrors, cloud, log):
    template_fn = cloud.get_template_filename('sources.list')
    if not template_fn:
        log.warn("No template found, not rendering /etc/apt/sources.list")
        return

    params = {'codename': codename}
    for k in mirrors:
        params[k] = mirrors[k]
    out_fn = cloud.paths.join(False, '/etc/apt/sources.list')
    templater.render_to_file(template_fn, out_fn, params)


def add_sources(cloud, srclist, template_params=None):
    """
    add entries in /etc/apt/sources.list.d for each abbreviated
    sources.list entry in 'srclist'.  When rendering template, also
    include the values in dictionary searchList
    """
    if template_params is None:
        template_params = {}

    errorlist = []
    for ent in srclist:
        if 'source' not in ent:
            errorlist.append(["", "missing source"])
            continue

        source = ent['source']
        if source.startswith("ppa:"):
            try:
                util.subp(["add-apt-repository", source])
            except:
                errorlist.append([source, "add-apt-repository failed"])
            continue

        source = templater.render_string(source, template_params)

        if 'filename' not in ent:
            ent['filename'] = 'cloud_config_sources.list'

        if not ent['filename'].startswith("/"):
            ent['filename'] = os.path.join("/etc/apt/sources.list.d/",
                                           ent['filename'])

        if ('keyid' in ent and 'key' not in ent):
            ks = "keyserver.ubuntu.com"
            if 'keyserver' in ent:
                ks = ent['keyserver']
            try:
                ent['key'] = getkeybyid(ent['keyid'], ks)
            except:
                errorlist.append([source, "failed to get key from %s" % ks])
                continue

        if 'key' in ent:
            try:
                util.subp(('apt-key', 'add', '-'), ent['key'])
            except:
                errorlist.append([source, "failed add key"])

        try:
            contents = "%s\n" % (source)
            util.write_file(cloud.paths.join(False, ent['filename']),
                            contents, omode="ab")
        except:
            errorlist.append([source,
                             "failed write to file %s" % ent['filename']])

    return errorlist


<<<<<<< HEAD
def find_apt_mirror_info(cloud, cfg):
    """ find an apt_mirror given the cloud and cfg provided """
=======
def find_apt_mirror(cloud, cfg):
    """find an apt_mirror given the cloud and cfg provided."""
>>>>>>> d97ee2bb

    mirror = None

    # this is less preferred way of specifying mirror preferred would be to
    # use the distro's search or package_mirror.
    mirror = cfg.get("apt_mirror", None)

    search = cfg.get("apt_mirror_search", None)
    if not mirror and search:
        mirror = util.search_for_mirror(search)

    if (not mirror and
        util.get_cfg_option_bool(cfg, "apt_mirror_search_dns", False)):
        mydom = ""
        doms = []

        # if we have a fqdn, then search its domain portion first
        (_hostname, fqdn) = util.get_hostname_fqdn(cfg, cloud)
        mydom = ".".join(fqdn.split(".")[1:])
        if mydom:
            doms.append(".%s" % mydom)

        doms.extend((".localdomain", "",))

        mirror_list = []
        distro = cloud.distro.name
        mirrorfmt = "http://%s-mirror%s/%s" % (distro, "%s", distro)
        for post in doms:
            mirror_list.append(mirrorfmt % (post))

        mirror = util.search_for_mirror(mirror_list)
    
    mirror_info = cloud.get_package_mirror_info()

    # this is a bit strange.
    # if mirror is set, then one of the legacy options above set it
    # but they do not cover security. so we need to get that from
    # get_package_mirror_info
    if mirror:
        mirror_info.update({'primary': mirror})

    return mirror_info<|MERGE_RESOLUTION|>--- conflicted
+++ resolved
@@ -153,7 +153,6 @@
     return string
 
 
-<<<<<<< HEAD
 def rename_apt_lists(old_mirrors, new_mirrors, lists_d="/var/lib/apt/lists"):
     for (name, omirror) in old_mirrors.iteritems():
         nmirror = new_mirrors.get(name)
@@ -166,18 +165,6 @@
         olen = len(oprefix)
         for filename in glob.glob("%s_*" % oprefix):
             util.rename(filename, "%s%s" % (nprefix, filename[olen:]))
-=======
-def rename_apt_lists(omirror, new_mirror, lists_d="/var/lib/apt/lists"):
-    oprefix = os.path.join(lists_d, mirror2lists_fileprefix(omirror))
-    nprefix = os.path.join(lists_d, mirror2lists_fileprefix(new_mirror))
-    if oprefix == nprefix:
-        return
-    olen = len(oprefix)
-    for filename in glob.glob("%s_*" % oprefix):
-        # TODO(harlowja) use the cloud.paths.join...
-        util.rename(filename, "%s%s" % (nprefix, filename[olen:]))
-
->>>>>>> d97ee2bb
 
 def get_release():
     (stdout, _stderr) = util.subp(['lsb_release', '-cs'])
@@ -256,13 +243,8 @@
     return errorlist
 
 
-<<<<<<< HEAD
 def find_apt_mirror_info(cloud, cfg):
-    """ find an apt_mirror given the cloud and cfg provided """
-=======
-def find_apt_mirror(cloud, cfg):
     """find an apt_mirror given the cloud and cfg provided."""
->>>>>>> d97ee2bb
 
     mirror = None
 
