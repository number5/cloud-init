# vi: ts=4 expandtab
#
#    Copyright (C) 2012 Canonical Ltd.
#    Copyright (C) 2012 Hewlett-Packard Development Company, L.P.
#    Copyright (C) 2012 Yahoo! Inc.
#
#    Author: Scott Moser <scott.moser@canonical.com>
#    Author: Juerg Haefliger <juerg.haefliger@hp.com>
#    Author: Joshua Harlow <harlowja@yahoo-inc.com>
#
#    This program is free software: you can redistribute it and/or modify
#    it under the terms of the GNU General Public License version 3, as
#    published by the Free Software Foundation.
#
#    This program is distributed in the hope that it will be useful,
#    but WITHOUT ANY WARRANTY; without even the implied warranty of
#    MERCHANTABILITY or FITNESS FOR A PARTICULAR PURPOSE.  See the
#    GNU General Public License for more details.
#
#    You should have received a copy of the GNU General Public License
#    along with this program.  If not, see <http://www.gnu.org/licenses/>.

import jsonpatch

from cloudinit import handlers
from cloudinit import log as logging
from cloudinit import mergers
from cloudinit import util

from cloudinit.settings import (PER_ALWAYS)

LOG = logging.getLogger(__name__)

MERGE_HEADER = 'Merge-Type'

# Due to the way the loading of yaml configuration was done previously,
# where previously each cloud config part was appended to a larger yaml
# file and then finally that file was loaded as one big yaml file we need
# to mimic that behavior by altering the default strategy to be replacing
# keys of prior merges.
#
#
# For example
# #file 1
# a: 3
# #file 2
# a: 22
# #combined file (comments not included)
# a: 3
# a: 22
#
# This gets loaded into yaml with final result {'a': 22}
DEF_MERGERS = mergers.string_extract_mergers('dict(replace)+list()+str()')
CLOUD_PREFIX = "#cloud-config"

# The file header -> content types this module will handle.
CC_TYPES = {
    '#json-patch': handlers.type_from_starts_with("#json-patch"),
    '#cloud-config': handlers.type_from_starts_with("#cloud-config"),
}


class CloudConfigPartHandler(handlers.Handler):
    def __init__(self, paths, **_kwargs):
        handlers.Handler.__init__(self, PER_ALWAYS, version=3)
        self.cloud_buf = None
        self.cloud_fn = paths.get_ipath("cloud_config")
        self.file_names = []

    def list_types(self):
<<<<<<< HEAD
        return list(CC_TYPES.values())
=======
        return [
            handlers.type_from_starts_with(CLOUD_PREFIX),
        ]
>>>>>>> 0891f661

    def _write_cloud_config(self):
        if not self.cloud_fn:
            return
        # Capture which files we merged from...
        file_lines = []
        if self.file_names:
            file_lines.append("# from %s files" % (len(self.file_names)))
            for fn in self.file_names:
                if not fn:
                    fn = '?'
                file_lines.append("# %s" % (fn))
            file_lines.append("")
        if self.cloud_buf is not None:
            # Something was actually gathered....
            lines = [
                CLOUD_PREFIX,
                '',
            ]
            lines.extend(file_lines)
            lines.append(util.yaml_dumps(self.cloud_buf))
        else:
            lines = []
        util.write_file(self.cloud_fn, "\n".join(lines), 0600)

    def _extract_mergers(self, payload, headers):
        merge_header_headers = ''
        for h in [MERGE_HEADER, 'X-%s' % (MERGE_HEADER)]:
            tmp_h = headers.get(h, '')
            if tmp_h:
                merge_header_headers = tmp_h
                break
        # Select either the merge-type from the content
        # or the merge type from the headers or default to our own set
        # if neither exists (or is empty) from the later.
        payload_yaml = util.load_yaml(payload)
        mergers_yaml = mergers.dict_extract_mergers(payload_yaml)
        mergers_header = mergers.string_extract_mergers(merge_header_headers)
        all_mergers = []
        all_mergers.extend(mergers_yaml)
        all_mergers.extend(mergers_header)
        if not all_mergers:
            all_mergers = DEF_MERGERS
        return (payload_yaml, all_mergers)

    def _merge_patch(self, payload):
        payload = payload.lstrip()
        if payload.lower().startswith("#json-patch"):
            # JSON doesn't handle comments in this manner, so ensure that
            # if we started with this 'type' that we remove it before
            # attempting to load it as json (which the jsonpatch library will
            # attempt to do).
            payload = payload[len("#json-patch"):]
        patch = jsonpatch.JsonPatch.from_string(payload)
        LOG.debug("Merging by applying json patch %s", patch)
        self.cloud_buf = patch.apply(self.cloud_buf, in_place=False)

    def _merge_part(self, payload, headers):
        (payload_yaml, my_mergers) = self._extract_mergers(payload, headers)
        LOG.debug("Merging by applying %s", my_mergers)
        merger = mergers.construct(my_mergers)
        self.cloud_buf = merger.merge(self.cloud_buf, payload_yaml)

    def _reset(self):
        self.file_names = []
        self.cloud_buf = None

    def handle_part(self, _data, ctype, filename,  # pylint: disable=W0221
                    payload, _frequency, headers):  # pylint: disable=W0613
        if ctype == handlers.CONTENT_START:
            self._reset()
            return
        if ctype == handlers.CONTENT_END:
            self._write_cloud_config()
            self._reset()
            return
        try:
            # First time through, merge with an empty dict...
            if self.cloud_buf is None or not self.file_names:
                self.cloud_buf = {}
            if ctype == CC_TYPES['#json-patch']:
                self._merge_patch(payload)
            else:
                self._merge_part(payload, headers)
            # Ensure filename is ok to store
            for i in ("\n", "\r", "\t"):
                filename = filename.replace(i, " ")
            self.file_names.append(filename.strip())
        except:
            util.logexc(LOG, "Failed at merging in cloud config part from %s",
                        filename)<|MERGE_RESOLUTION|>--- conflicted
+++ resolved
@@ -68,13 +68,7 @@
         self.file_names = []
 
     def list_types(self):
-<<<<<<< HEAD
         return list(CC_TYPES.values())
-=======
-        return [
-            handlers.type_from_starts_with(CLOUD_PREFIX),
-        ]
->>>>>>> 0891f661
 
     def _write_cloud_config(self):
         if not self.cloud_fn:
