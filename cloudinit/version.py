--- conflicted
+++ resolved
@@ -4,10 +4,6 @@
 #
 # This file is part of cloud-init. See LICENSE file for license information.
 
-<<<<<<< HEAD
-__VERSION__ = "25.3"
-_PACKAGED_VERSION = "@@PACKAGED_VERSION@@"
-=======
 try:
     from cloudinit import meson_versions  # type: ignore
 
@@ -17,7 +13,6 @@
     __VERSION__ = "@MISSING_MESON_BUILD_ARTIFACT@"
     _DOWNSTREAM_VERSION = "@DOWNSTREAM_VERSION@"  # Optional for packagers
 
->>>>>>> 5efa2c63
 
 FEATURES = [
     # supports network config version 1
