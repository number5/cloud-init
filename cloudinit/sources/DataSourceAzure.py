# Copyright (C) 2013 Canonical Ltd.
#
# Author: Scott Moser <scott.moser@canonical.com>
#
# This file is part of cloud-init. See LICENSE file for license information.

import base64
import functools
import logging
import os
import os.path
import re
import socket
import xml.etree.ElementTree as ET
from enum import Enum
from pathlib import Path
from time import sleep, time
from typing import Any, Dict, List, Optional

import requests

from cloudinit import net, sources, ssh_util, subp, util
from cloudinit.event import EventScope, EventType
from cloudinit.net import device_driver
from cloudinit.net.dhcp import (
    NoDHCPLeaseError,
    NoDHCPLeaseInterfaceError,
    NoDHCPLeaseMissingDhclientError,
)
from cloudinit.net.ephemeral import EphemeralDHCPv4, EphemeralIPv4Network
from cloudinit.reporting import events
from cloudinit.sources.azure import errors, identity, imds, kvp
from cloudinit.sources.helpers import netlink
from cloudinit.sources.helpers.azure import (
    DEFAULT_WIRESERVER_ENDPOINT,
    BrokenAzureDataSource,
    NonAzureDataSource,
    OvfEnvXml,
    azure_ds_reporter,
    azure_ds_telemetry_reporter,
    build_minimal_ovf,
    dhcp_log_cb,
    get_boot_telemetry,
    get_ip_from_lease_value,
    get_metadata_from_fabric,
    get_system_info,
    push_log_to_kvp,
    report_diagnostic_event,
    report_failure_to_fabric,
)
from cloudinit.url_helper import UrlError

try:
    import crypt

    blowfish_hash: Any = functools.partial(
        crypt.crypt, salt=f"$6${util.rand_str(strlen=16)}"
    )
except (ImportError, AttributeError):
    try:
        import passlib

        blowfish_hash = passlib.hash.sha512_crypt.hash
    except ImportError:

        def blowfish_hash(_):
            """Raise when called so that importing this module doesn't throw
            ImportError when ds_detect() returns false. In this case, crypt
            and passlib are not needed.
            """
            raise ImportError(
                "crypt and passlib not found, missing dependency"
            )


LOG = logging.getLogger(__name__)

DS_NAME = "Azure"
DEFAULT_METADATA = {"instance-id": "iid-AZURE-NODE"}

# azure systems will always have a resource disk, and 66-azure-ephemeral.rules
# ensures that it gets linked to this path.
RESOURCE_DISK_PATH = "/dev/disk/cloud/azure_resource"
DEFAULT_FS = "ext4"
AGENT_SEED_DIR = "/var/lib/waagent"
DEFAULT_PROVISIONING_ISO_DEV = "/dev/sr0"


class PPSType(Enum):
    NONE = "None"
    OS_DISK = "PreprovisionedOSDisk"
    RUNNING = "Running"
    SAVABLE = "Savable"
    UNKNOWN = "Unknown"


PLATFORM_ENTROPY_SOURCE: Optional[str] = "/sys/firmware/acpi/tables/OEM0"

# List of static scripts and network config artifacts created by
# stock ubuntu supported images.
UBUNTU_EXTENDED_NETWORK_SCRIPTS = [
    "/etc/netplan/90-hotplug-azure.yaml",
    "/usr/local/sbin/ephemeral_eth.sh",
    "/etc/udev/rules.d/10-net-device-added.rules",
    "/run/network/interfaces.ephemeral.d",
]


def find_storvscid_from_sysctl_pnpinfo(sysctl_out, deviceid):
    # extract the 'X' from dev.storvsc.X. if deviceid matches
    """
    dev.storvsc.1.%pnpinfo:
        classid=32412632-86cb-44a2-9b5c-50d1417354f5
        deviceid=00000000-0001-8899-0000-000000000000
    """
    for line in sysctl_out.splitlines():
        if re.search(r"pnpinfo", line):
            fields = line.split()
            if len(fields) >= 3:
                columns = fields[2].split("=")
                if (
                    len(columns) >= 2
                    and columns[0] == "deviceid"
                    and columns[1].startswith(deviceid)
                ):
                    comps = fields[0].split(".")
                    return comps[2]
    return None


def find_busdev_from_disk(camcontrol_out, disk_drv):
    # find the scbusX from 'camcontrol devlist -b' output
    # if disk_drv matches the specified disk driver, i.e. blkvsc1
    """
    scbus0 on ata0 bus 0
    scbus1 on ata1 bus 0
    scbus2 on blkvsc0 bus 0
    scbus3 on blkvsc1 bus 0
    scbus4 on storvsc2 bus 0
    scbus5 on storvsc3 bus 0
    scbus-1 on xpt0 bus 0
    """
    for line in camcontrol_out.splitlines():
        if re.search(disk_drv, line):
            items = line.split()
            return items[0]
    return None


def find_dev_from_busdev(camcontrol_out: str, busdev: str) -> Optional[str]:
    # find the daX from 'camcontrol devlist' output
    # if busdev matches the specified value, i.e. 'scbus2'
    """
    <Msft Virtual CD/ROM 1.0>          at scbus1 target 0 lun 0 (cd0,pass0)
    <Msft Virtual Disk 1.0>            at scbus2 target 0 lun 0 (da0,pass1)
    <Msft Virtual Disk 1.0>            at scbus3 target 1 lun 0 (da1,pass2)
    """
    for line in camcontrol_out.splitlines():
        if re.search(busdev, line):
            items = line.split("(")
            if len(items) == 2:
                dev_pass = items[1].split(",")
                return dev_pass[0]
    return None


def normalize_mac_address(mac: str) -> str:
    """Normalize mac address with colons and lower-case."""
    if len(mac) == 12:
        mac = ":".join(
            [mac[0:2], mac[2:4], mac[4:6], mac[6:8], mac[8:10], mac[10:12]]
        )

    return mac.lower()


@azure_ds_telemetry_reporter
def get_hv_netvsc_macs_normalized() -> List[str]:
    """Get Hyper-V NICs as normalized MAC addresses."""
    return [
        normalize_mac_address(n[1])
        for n in net.get_interfaces()
        if n[2] == "hv_netvsc"
    ]


@azure_ds_telemetry_reporter
def determine_device_driver_for_mac(mac: str) -> Optional[str]:
    """Determine the device driver to match on, if any."""
    drivers = [
        i[2]
        for i in net.get_interfaces()
        if mac == normalize_mac_address(i[1])
    ]
    if "hv_netvsc" in drivers:
        return "hv_netvsc"

    if len(drivers) == 1:
        report_diagnostic_event(
            "Assuming driver for interface with mac=%s drivers=%r"
            % (mac, drivers),
            logger_func=LOG.debug,
        )
        return drivers[0]

    report_diagnostic_event(
        "Unable to specify driver for interface with mac=%s drivers=%r"
        % (mac, drivers),
        logger_func=LOG.warning,
    )
    return None


def execute_or_debug(cmd, fail_ret=None) -> str:
    try:
        return subp.subp(cmd).stdout  # pyright: ignore
    except subp.ProcessExecutionError:
        LOG.debug("Failed to execute: %s", " ".join(cmd))
        return fail_ret


def get_dev_storvsc_sysctl():
    return execute_or_debug(["sysctl", "dev.storvsc"], fail_ret="")


def get_camcontrol_dev_bus():
    return execute_or_debug(["camcontrol", "devlist", "-b"])


def get_camcontrol_dev():
    return execute_or_debug(["camcontrol", "devlist"])


def get_resource_disk_on_freebsd(port_id) -> Optional[str]:
    g0 = "00000000"
    if port_id > 1:
        g0 = "00000001"
        port_id = port_id - 2
    g1 = "000" + str(port_id)
    g0g1 = "{0}-{1}".format(g0, g1)

    # search 'X' from
    #  'dev.storvsc.X.%pnpinfo:
    #      classid=32412632-86cb-44a2-9b5c-50d1417354f5
    #      deviceid=00000000-0001-8899-0000-000000000000'
    sysctl_out = get_dev_storvsc_sysctl()

    storvscid = find_storvscid_from_sysctl_pnpinfo(sysctl_out, g0g1)
    if not storvscid:
        LOG.debug("Fail to find storvsc id from sysctl")
        return None

    camcontrol_b_out = get_camcontrol_dev_bus()
    camcontrol_out = get_camcontrol_dev()
    # try to find /dev/XX from 'blkvsc' device
    blkvsc = "blkvsc{0}".format(storvscid)
    scbusx = find_busdev_from_disk(camcontrol_b_out, blkvsc)
    if scbusx:
        devname = find_dev_from_busdev(camcontrol_out, scbusx)
        if devname is None:
            LOG.debug("Fail to find /dev/daX")
            return None
        return devname
    # try to find /dev/XX from 'storvsc' device
    storvsc = "storvsc{0}".format(storvscid)
    scbusx = find_busdev_from_disk(camcontrol_b_out, storvsc)
    if scbusx:
        devname = find_dev_from_busdev(camcontrol_out, scbusx)
        if devname is None:
            LOG.debug("Fail to find /dev/daX")
            return None
        return devname
    return None


# update the FreeBSD specific information
if util.is_FreeBSD():
    DEFAULT_FS = "freebsd-ufs"
    res_disk = get_resource_disk_on_freebsd(1)
    if res_disk is not None:
        LOG.debug("resource disk is not None")
        RESOURCE_DISK_PATH = "/dev/" + res_disk
    else:
        LOG.debug("resource disk is None")
    # TODO Find where platform entropy data is surfaced
    PLATFORM_ENTROPY_SOURCE = None

BUILTIN_DS_CONFIG = {
    "data_dir": AGENT_SEED_DIR,
    "disk_aliases": {"ephemeral0": RESOURCE_DISK_PATH},
    "apply_network_config": True,  # Use IMDS published network configuration
    "apply_network_config_for_secondary_ips": True,  # Configure secondary ips
}

BUILTIN_CLOUD_EPHEMERAL_DISK_CONFIG = {
    "disk_setup": {
        "ephemeral0": {
            "table_type": "gpt",
            "layout": [100],
            "overwrite": True,
        },
    },
    "fs_setup": [{"filesystem": DEFAULT_FS, "device": "ephemeral0.1"}],
}

DS_CFG_PATH = ["datasource", DS_NAME]
DS_CFG_KEY_PRESERVE_NTFS = "never_destroy_ntfs"
DEF_EPHEMERAL_LABEL = "Temporary Storage"

# The redacted password fails to meet password complexity requirements
# so we can safely use this to mask/redact the password in the ovf-env.xml
DEF_PASSWD_REDACTION = "REDACTED"


class DataSourceAzure(sources.DataSource):

    dsname = "Azure"
    default_update_events = {
        EventScope.NETWORK: {
            EventType.BOOT_NEW_INSTANCE,
            EventType.BOOT,
        }
    }
    _negotiated = False
    _metadata_imds = sources.UNSET
    _ci_pkl_version = 1

    def __init__(self, sys_cfg, distro, paths):
        sources.DataSource.__init__(self, sys_cfg, distro, paths)
        self.seed_dir = os.path.join(paths.seed_dir, "azure")
        self.cfg = {}
        self.seed = None
        self.ds_cfg = util.mergemanydict(
            [util.get_cfg_by_path(sys_cfg, DS_CFG_PATH, {}), BUILTIN_DS_CONFIG]
        )
        self._iso_dev = None
        self._network_config = None
        self._ephemeral_dhcp_ctx = None
        self._route_configured_for_imds = False
        self._route_configured_for_wireserver = False
        self._wireserver_endpoint = DEFAULT_WIRESERVER_ENDPOINT
        self._reported_ready_marker_file = os.path.join(
            paths.cloud_dir, "data", "reported_ready"
        )

    def _unpickle(self, ci_pkl_version: int) -> None:
        super()._unpickle(ci_pkl_version)

        self._ephemeral_dhcp_ctx = None
        self._iso_dev = None
        self._route_configured_for_imds = False
        self._route_configured_for_wireserver = False
        self._wireserver_endpoint = DEFAULT_WIRESERVER_ENDPOINT
        self._reported_ready_marker_file = os.path.join(
            self.paths.cloud_dir, "data", "reported_ready"
        )

    def __str__(self):
        root = sources.DataSource.__str__(self)
        return "%s [seed=%s]" % (root, self.seed)

    def _get_subplatform(self):
        """Return the subplatform metadata source details."""
        if self.seed is None:
            subplatform_type = "unknown"
        elif self.seed.startswith("/dev"):
            subplatform_type = "config-disk"
        elif self.seed.lower() == "imds":
            subplatform_type = "imds"
        else:
            subplatform_type = "seed-dir"
        return "%s (%s)" % (subplatform_type, self.seed)

    @azure_ds_telemetry_reporter
    def _check_if_primary(self, ephipv4: EphemeralIPv4Network) -> bool:
        if not ephipv4.static_routes:
            # Primary nics must contain routes.
            return False

<<<<<<< HEAD
        routed_networks = [r[0] for r in ephipv4.static_routes]
        wireserver_route = f"{self._wireserver_endpoint}/32"
        primary = any(
            n in routed_networks
            for n in [
                "169.254.169.254/32",
                wireserver_route,
            ]
        )

        return primary
=======
        routed_networks = [r[0].split("/")[0] for r in ephipv4.static_routes]

        # Expected to be true for all of Azure public cloud and future Azure
        # Stack versions with IMDS capabilities, but false for existing ones.
        self._route_configured_for_imds = "169.254.169.254" in routed_networks

        # Expected to be true for Azure public cloud and Azure Stack.
        self._route_configured_for_wireserver = (
            self._wireserver_endpoint in routed_networks
        )

        return (
            self._route_configured_for_imds
            or self._route_configured_for_wireserver
        )
>>>>>>> 0b90fbf5

    @azure_ds_telemetry_reporter
    def _setup_ephemeral_networking(
        self,
        *,
        iface: Optional[str] = None,
        report_failure_if_not_primary: bool = True,
        retry_sleep: int = 1,
        timeout_minutes: int = 5,
    ) -> bool:
        """Setup ephemeral networking.

        Keep retrying DHCP up to specified number of minutes.  This does
        not kill dhclient, so the timeout in practice may be up to
        timeout_minutes + the system-configured timeout for dhclient.

        :param timeout_minutes: Number of minutes to keep retrying for.

        :raises NoDHCPLeaseError: If unable to obtain DHCP lease.

        :returns: True if NIC is determined to be primary.
        """
        if self._ephemeral_dhcp_ctx is not None:
            raise RuntimeError(
                "Bringing up networking when already configured."
            )

        report_diagnostic_event(
            "Bringing up ephemeral networking with iface=%s: %r"
            % (iface, net.get_interfaces()),
            logger_func=LOG.debug,
        )
        self._ephemeral_dhcp_ctx = EphemeralDHCPv4(
            self.distro,
            iface=iface,
            dhcp_log_func=dhcp_log_cb,
        )

        lease = None
        start_time = time()
        deadline = start_time + timeout_minutes * 60
        with events.ReportEventStack(
            name="obtain-dhcp-lease",
            description="obtain dhcp lease",
            parent=azure_ds_reporter,
        ):
            while lease is None:
                try:
                    lease = self._ephemeral_dhcp_ctx.obtain_lease()
                except NoDHCPLeaseInterfaceError:
                    # Interface not found, continue after sleeping 1 second.
                    report_diagnostic_event(
                        "Interface not found for DHCP", logger_func=LOG.warning
                    )
                    self._report_failure(
                        errors.ReportableErrorDhcpInterfaceNotFound(
                            duration=time() - start_time
                        ),
                        host_only=True,
                    )
                except NoDHCPLeaseMissingDhclientError:
                    # No dhclient, no point in retrying.
                    report_diagnostic_event(
                        "dhclient executable not found", logger_func=LOG.error
                    )
                    self._ephemeral_dhcp_ctx = None
                    raise
                except NoDHCPLeaseError:
                    # Typical DHCP failure, continue after sleeping 1 second.
                    report_diagnostic_event(
                        "Failed to obtain DHCP lease (iface=%s)" % iface,
                        logger_func=LOG.error,
                    )
                    self._report_failure(
                        errors.ReportableErrorDhcpLease(
                            duration=time() - start_time, interface=iface
                        ),
                        host_only=True,
                    )
                except subp.ProcessExecutionError as error:
                    # udevadm settle, ip link set dev eth0 up, etc.
                    report_diagnostic_event(
                        "Command failed: "
                        "cmd=%r stderr=%r stdout=%r exit_code=%s"
                        % (
                            error.cmd,
                            error.stderr,
                            error.stdout,
                            error.exit_code,
                        ),
                        logger_func=LOG.error,
                    )

                # Sleep before retrying, otherwise break if past deadline.
                if lease is None and time() + retry_sleep < deadline:
                    sleep(retry_sleep)
                else:
                    break

            if lease is None:
                self._ephemeral_dhcp_ctx = None
                raise NoDHCPLeaseError()

            # Ensure iface is set.
            iface = lease["interface"]
            self._ephemeral_dhcp_ctx.iface = iface

            # Update wireserver IP from DHCP options.
            if "unknown-245" in lease:
                self._wireserver_endpoint = get_ip_from_lease_value(
                    lease["unknown-245"]
                )

            driver = device_driver(iface)
            ephipv4 = self._ephemeral_dhcp_ctx._ephipv4
            if ephipv4 is None:
                raise RuntimeError("dhcp context missing ephipv4")

            primary = self._check_if_primary(ephipv4)
            report_diagnostic_event(
                "Obtained DHCP lease on interface %r "
<<<<<<< HEAD
                "(primary=%r driver=%r router=%r routes=%r lease=%r)"
=======
                "(primary=%r driver=%r router=%r routes=%r lease=%r "
                "imds_routed=%r wireserver_routed=%r)"
>>>>>>> 0b90fbf5
                % (
                    iface,
                    primary,
                    driver,
                    ephipv4.router,
                    ephipv4.static_routes,
                    lease,
<<<<<<< HEAD
                ),
                logger_func=LOG.debug,
            )
=======
                    self._route_configured_for_imds,
                    self._route_configured_for_wireserver,
                ),
                logger_func=LOG.debug,
            )

            if report_failure_if_not_primary and not primary:
                self._report_failure(
                    errors.ReportableErrorDhcpOnNonPrimaryInterface(
                        interface=iface,
                        driver=driver,
                        router=ephipv4.router,
                        static_routes=ephipv4.static_routes,
                        lease=lease,
                    ),
                    host_only=True,
                )
>>>>>>> 0b90fbf5
            return primary

    @azure_ds_telemetry_reporter
    def _teardown_ephemeral_networking(self) -> None:
        """Teardown ephemeral networking."""
        self._route_configured_for_imds = False
        self._route_configured_for_wireserver = False
        if self._ephemeral_dhcp_ctx is None:
            return

        self._ephemeral_dhcp_ctx.clean_network()
        self._ephemeral_dhcp_ctx = None

    def _is_ephemeral_networking_up(self) -> bool:
        """Check if networking is configured."""
        return not (
            self._ephemeral_dhcp_ctx is None
            or self._ephemeral_dhcp_ctx.lease is None
        )

    @azure_ds_telemetry_reporter
    def crawl_metadata(self):
        """Walk all instance metadata sources returning a dict on success.

        @return: A dictionary of any metadata content for this instance.
        @raise: InvalidMetaDataException when the expected metadata service is
            unavailable, broken or disabled.
        """
        crawled_data = {}
        # azure removes/ejects the cdrom containing the ovf-env.xml
        # file on reboot.  So, in order to successfully reboot we
        # need to look in the datadir and consider that valid
        ddir = self.ds_cfg["data_dir"]

        # The order in which the candidates are inserted matters here, because
        # it determines the value of ret. More specifically, the first one in
        # the candidate list determines the path to take in order to get the
        # metadata we need.
        ovf_source = None
        md = {"local-hostname": ""}
        cfg = {"system_info": {"default_user": {"name": ""}}}
        userdata_raw = ""
        files = {}

        for src in list_possible_azure_ds(self.seed_dir, ddir):
            try:
                if src.startswith("/dev/"):
                    if util.is_FreeBSD():
                        md, userdata_raw, cfg, files = util.mount_cb(
                            src, load_azure_ds_dir, mtype="udf"
                        )
                    else:
                        md, userdata_raw, cfg, files = util.mount_cb(
                            src, load_azure_ds_dir
                        )
                    # save the device for ejection later
                    self._iso_dev = src
                else:
                    md, userdata_raw, cfg, files = load_azure_ds_dir(src)

                ovf_source = src
                report_diagnostic_event(
                    "Found provisioning metadata in %s" % ovf_source,
                    logger_func=LOG.debug,
                )
                break
            except NonAzureDataSource:
                report_diagnostic_event(
                    "Did not find Azure data source in %s" % src,
                    logger_func=LOG.debug,
                )
                continue
            except util.MountFailedError:
                report_diagnostic_event(
                    "%s was not mountable" % src, logger_func=LOG.debug
                )
                continue
            except BrokenAzureDataSource as exc:
                msg = "BrokenAzureDataSource: %s" % exc
                report_diagnostic_event(msg, logger_func=LOG.error)
                raise sources.InvalidMetaDataException(msg)
        else:
            msg = (
                "Unable to find provisioning media, falling back to IMDS "
                "metadata. Be aware that IMDS metadata does not support "
                "admin passwords or custom-data (user-data only)."
            )
            report_diagnostic_event(msg, logger_func=LOG.warning)

        # If we read OVF from attached media, we are provisioning.  If OVF
        # is not found, we are probably provisioning on a system which does
        # not have UDF support.  In either case, require IMDS metadata.
        # If we require IMDS metadata, try harder to obtain networking, waiting
        # for at least 20 minutes.  Otherwise only wait 5 minutes.
        requires_imds_metadata = bool(self._iso_dev) or ovf_source is None
        timeout_minutes = 20 if requires_imds_metadata else 5
        try:
            self._setup_ephemeral_networking(timeout_minutes=timeout_minutes)
        except NoDHCPLeaseError:
            pass

        imds_md = {}
        if self._is_ephemeral_networking_up():
            imds_md = self.get_metadata_from_imds(report_failure=True)

        if not imds_md and ovf_source is None:
            msg = "No OVF or IMDS available"
            report_diagnostic_event(msg)
            raise sources.InvalidMetaDataException(msg)

        # Refresh PPS type using metadata.
        pps_type = self._determine_pps_type(cfg, imds_md)
        if pps_type != PPSType.NONE:
            if util.is_FreeBSD():
                msg = "Free BSD is not supported for PPS VMs"
                report_diagnostic_event(msg, logger_func=LOG.error)
                raise sources.InvalidMetaDataException(msg)

            # Networking is a hard requirement for source PPS, fail without it.
            if not self._is_ephemeral_networking_up():
                msg = "DHCP failed while in source PPS"
                report_diagnostic_event(msg, logger_func=LOG.error)
                raise sources.InvalidMetaDataException(msg)

            if pps_type == PPSType.RUNNING:
                self._wait_for_pps_running_reuse()
            elif pps_type == PPSType.SAVABLE:
                self._wait_for_pps_savable_reuse()
            elif pps_type == PPSType.OS_DISK:
                self._wait_for_pps_os_disk_shutdown()
            else:
                self._wait_for_pps_unknown_reuse()

            md, userdata_raw, cfg, files = self._reprovision()
            # fetch metadata again as it has changed after reprovisioning
            imds_md = self.get_metadata_from_imds(report_failure=True)

        # Report errors if IMDS network configuration is missing data.
        self.validate_imds_network_metadata(imds_md=imds_md)

        self.seed = ovf_source or "IMDS"
        crawled_data.update(
            {
                "cfg": cfg,
                "files": files,
                "metadata": util.mergemanydict([md, {"imds": imds_md}]),
                "userdata_raw": userdata_raw,
            }
        )
        imds_username = _username_from_imds(imds_md)
        imds_hostname = _hostname_from_imds(imds_md)
        imds_disable_password = _disable_password_from_imds(imds_md)
        if imds_username:
            LOG.debug("Username retrieved from IMDS: %s", imds_username)
            cfg["system_info"]["default_user"]["name"] = imds_username
        if imds_hostname:
            LOG.debug("Hostname retrieved from IMDS: %s", imds_hostname)
            crawled_data["metadata"]["local-hostname"] = imds_hostname
        if imds_disable_password:
            LOG.debug(
                "Disable password retrieved from IMDS: %s",
                imds_disable_password,
            )
            crawled_data["metadata"][
                "disable_password"
            ] = imds_disable_password

        if self.seed == "IMDS" and not crawled_data["files"]:
            try:
                contents = build_minimal_ovf(
                    username=imds_username,  # pyright: ignore
                    hostname=imds_hostname,  # pyright: ignore
                    disableSshPwd=imds_disable_password,  # pyright: ignore
                )
                crawled_data["files"] = {"ovf-env.xml": contents}
            except Exception as e:
                report_diagnostic_event(
                    "Failed to construct OVF from IMDS data %s" % e,
                    logger_func=LOG.debug,
                )

        # only use userdata from imds if OVF did not provide custom data
        # userdata provided by IMDS is always base64 encoded
        if not userdata_raw:
            imds_userdata = _userdata_from_imds(imds_md)
            if imds_userdata:
                LOG.debug("Retrieved userdata from IMDS")
                try:
                    crawled_data["userdata_raw"] = base64.b64decode(
                        "".join(imds_userdata.split())
                    )
                except Exception:
                    report_diagnostic_event(
                        "Bad userdata in IMDS", logger_func=LOG.warning
                    )

        if ovf_source == ddir:
            report_diagnostic_event(
                "using files cached in %s" % ddir, logger_func=LOG.debug
            )

        seed = _get_random_seed()
        if seed:
            crawled_data["metadata"]["random_seed"] = seed
        crawled_data["metadata"]["instance-id"] = self._iid()

        if self._negotiated is False and self._is_ephemeral_networking_up():
            # Report ready and fetch public-keys from Wireserver, if required.
            pubkey_info = self._determine_wireserver_pubkey_info(
                cfg=cfg, imds_md=imds_md
            )
            try:
                ssh_keys = self._report_ready(pubkey_info=pubkey_info)
            except Exception:
                # Failed to report ready, but continue with best effort.
                pass
            else:
                LOG.debug("negotiating returned %s", ssh_keys)
                if ssh_keys:
                    crawled_data["metadata"]["public-keys"] = ssh_keys

                self._cleanup_markers()

        return crawled_data

    @azure_ds_telemetry_reporter
    def get_metadata_from_imds(self, report_failure: bool) -> Dict:
        start_time = time()
        retry_deadline = start_time + 300

        error_string: Optional[str] = None
        error_report: Optional[errors.ReportableError] = None
        try:
            return imds.fetch_metadata_with_api_fallback(
                retry_deadline=retry_deadline
            )
        except UrlError as error:
            error_string = str(error)
            duration = time() - start_time
            error_report = errors.ReportableErrorImdsUrlError(
                exception=error, duration=duration
            )

            # As a temporary workaround to support Azure Stack implementations
            # which may not enable IMDS, don't report connection errors to
            # wireserver if route is not configured.
            if not self._route_configured_for_imds and isinstance(
                error.cause, requests.ConnectionError
            ):
                report_failure = False
        except ValueError as error:
            error_string = str(error)
            error_report = errors.ReportableErrorImdsMetadataParsingException(
                exception=error
            )

        self._report_failure(error_report, host_only=not report_failure)
        report_diagnostic_event(
            "Ignoring IMDS metadata due to: %s" % error_string,
            logger_func=LOG.warning,
        )
        return {}

    def clear_cached_attrs(self, attr_defaults=()):
        """Reset any cached class attributes to defaults."""
        super(DataSourceAzure, self).clear_cached_attrs(attr_defaults)
        self._metadata_imds = sources.UNSET

    @azure_ds_telemetry_reporter
    def ds_detect(self):
        """Check platform environment to report if this datasource may
        run.
        """
        chassis_tag = identity.ChassisAssetTag.query_system()
        if chassis_tag is not None:
            return True

        # If no valid chassis tag, check for seeded ovf-env.xml.
        if self.seed_dir is None:
            return False

        return Path(self.seed_dir, "ovf-env.xml").exists()

    @azure_ds_telemetry_reporter
    def _get_data(self):
        """Crawl and process datasource metadata caching metadata as attrs.

        @return: True on success, False on error, invalid or disabled
            datasource.
        """
        try:
            get_boot_telemetry()
        except Exception as e:
            LOG.warning("Failed to get boot telemetry: %s", e)

        try:
            get_system_info()
        except Exception as e:
            LOG.warning("Failed to get system information: %s", e)

        try:
            crawled_data = util.log_time(
                logfunc=LOG.debug,
                msg="Crawl of metadata service",
                func=self.crawl_metadata,
            )
        except errors.ReportableError as error:
            self._report_failure(error)
            return False
        except Exception as error:
            reportable_error = errors.ReportableErrorUnhandledException(error)
            self._report_failure(reportable_error)
            return False
        finally:
            self._teardown_ephemeral_networking()

        if (
            self.distro
            and self.distro.name == "ubuntu"
            and self.ds_cfg.get("apply_network_config")
        ):
            maybe_remove_ubuntu_network_config_scripts()

        # Process crawled data and augment with various config defaults

        # Only merge in default cloud config related to the ephemeral disk
        # if the ephemeral disk exists
        devpath = RESOURCE_DISK_PATH
        if os.path.exists(devpath):
            report_diagnostic_event(
                "Ephemeral resource disk '%s' exists. "
                "Merging default Azure cloud ephemeral disk configs."
                % devpath,
                logger_func=LOG.debug,
            )
            self.cfg = util.mergemanydict(
                [crawled_data["cfg"], BUILTIN_CLOUD_EPHEMERAL_DISK_CONFIG]
            )
        else:
            report_diagnostic_event(
                "Ephemeral resource disk '%s' does not exist. "
                "Not merging default Azure cloud ephemeral disk configs."
                % devpath,
                logger_func=LOG.debug,
            )
            self.cfg = crawled_data["cfg"]

        self._metadata_imds = crawled_data["metadata"]["imds"]
        self.metadata = util.mergemanydict(
            [crawled_data["metadata"], DEFAULT_METADATA]
        )
        self.userdata_raw = crawled_data["userdata_raw"]

        # walinux agent writes files world readable, but expects
        # the directory to be protected.
        write_files(
            self.ds_cfg["data_dir"], crawled_data["files"], dirmode=0o700
        )
        return True

    def get_instance_id(self):
        if not self.metadata or "instance-id" not in self.metadata:
            return self._iid()
        return str(self.metadata["instance-id"])

    def device_name_to_device(self, name):
        return self.ds_cfg["disk_aliases"].get(name)

    @azure_ds_telemetry_reporter
    def get_public_ssh_keys(self) -> List[str]:
        """
        Retrieve public SSH keys.
        """
        try:
            return self._get_public_keys_from_imds(self.metadata["imds"])
        except (KeyError, ValueError):
            pass

        return self._get_public_keys_from_ovf()

    def _get_public_keys_from_imds(self, imds_md: dict) -> List[str]:
        """Get SSH keys from IMDS metadata.

        :raises KeyError: if IMDS metadata is malformed/missing.
        :raises ValueError: if key format is not supported.

        :returns: List of keys.
        """
        try:
            ssh_keys = [
                public_key["keyData"]
                for public_key in imds_md["compute"]["publicKeys"]
            ]
        except KeyError:
            log_msg = "No SSH keys found in IMDS metadata"
            report_diagnostic_event(log_msg, logger_func=LOG.debug)
            raise

        if any(not _key_is_openssh_formatted(key=key) for key in ssh_keys):
            log_msg = "Key(s) not in OpenSSH format"
            report_diagnostic_event(log_msg, logger_func=LOG.debug)
            raise ValueError(log_msg)

        log_msg = "Retrieved {} keys from IMDS".format(len(ssh_keys))
        report_diagnostic_event(log_msg, logger_func=LOG.debug)
        return ssh_keys

    def _get_public_keys_from_ovf(self) -> List[str]:
        """Get SSH keys that were fetched from wireserver.

        :returns: List of keys.
        """
        ssh_keys = []
        try:
            ssh_keys = self.metadata["public-keys"]
            log_msg = "Retrieved {} keys from OVF".format(len(ssh_keys))
            report_diagnostic_event(log_msg, logger_func=LOG.debug)
        except KeyError:
            log_msg = "No keys available from OVF"
            report_diagnostic_event(log_msg, logger_func=LOG.debug)

        return ssh_keys

    def get_config_obj(self):
        return self.cfg

    def check_instance_id(self, sys_cfg):
        # quickly (local check only) if self.instance_id is still valid
        return sources.instance_id_matches_system_uuid(self.get_instance_id())

    def _iid(self, previous=None):
        prev_iid_path = os.path.join(
            self.paths.get_cpath("data"), "instance-id"
        )
        system_uuid = identity.query_system_uuid()
        if os.path.exists(prev_iid_path):
            previous = util.load_file(prev_iid_path).strip()
            swapped_id = identity.byte_swap_system_uuid(system_uuid)

            # Older kernels than 4.15 will have UPPERCASE product_uuid.
            # We don't want Azure to react to an UPPER/lower difference as
            # a new instance id as it rewrites SSH host keys.
            # LP: #1835584
            if previous.lower() in [system_uuid, swapped_id]:
                return previous
        return system_uuid

    @azure_ds_telemetry_reporter
    def _wait_for_nic_detach(self, nl_sock):
        """Use the netlink socket provided to wait for nic detach event.
        NOTE: The function doesn't close the socket. The caller owns closing
        the socket and disposing it safely.
        """
        try:
            ifname = None

            # Preprovisioned VM will only have one NIC, and it gets
            # detached immediately after deployment.
            with events.ReportEventStack(
                name="wait-for-nic-detach",
                description="wait for nic detach",
                parent=azure_ds_reporter,
            ):
                ifname = netlink.wait_for_nic_detach_event(nl_sock)
            if ifname is None:
                msg = (
                    "Preprovisioned nic not detached as expected. "
                    "Proceeding without failing."
                )
                report_diagnostic_event(msg, logger_func=LOG.warning)
            else:
                report_diagnostic_event(
                    "The preprovisioned nic %s is detached" % ifname,
                    logger_func=LOG.warning,
                )
        except AssertionError as error:
            report_diagnostic_event(str(error), logger_func=LOG.error)
            raise

    @azure_ds_telemetry_reporter
    def wait_for_link_up(
        self, ifname: str, retries: int = 100, retry_sleep: float = 0.1
    ):
        for i in range(retries):
            if self.distro.networking.try_set_link_up(ifname):
                report_diagnostic_event(
                    "The link %s is up." % ifname, logger_func=LOG.info
                )
                break

            if (i + 1) < retries:
                sleep(retry_sleep)
        else:
            report_diagnostic_event(
                "The link %s is not up after %f seconds, continuing anyways."
                % (ifname, retries * retry_sleep),
                logger_func=LOG.info,
            )

    @azure_ds_telemetry_reporter
    def _create_report_ready_marker(self):
        path = self._reported_ready_marker_file
        LOG.info("Creating a marker file to report ready: %s", path)
        util.write_file(
            path, "{pid}: {time}\n".format(pid=os.getpid(), time=time())
        )
        report_diagnostic_event(
            "Successfully created reported ready marker file "
            "while in the preprovisioning pool.",
            logger_func=LOG.debug,
        )

    @azure_ds_telemetry_reporter
    def _report_ready_for_pps(
        self,
        *,
        create_marker: bool = True,
        expect_url_error: bool = False,
    ) -> None:
        """Report ready for PPS, creating the marker file upon completion.

        :raises sources.InvalidMetaDataException: On error reporting ready.
        """
        try:
            self._report_ready()
        except Exception as error:
            # Ignore HTTP failures for Savable PPS as the call may appear to
            # fail if the network interface is unplugged or the VM is
            # suspended before we process the response. Worst case scenario
            # is that we failed to report ready for source PPS and this VM
            # will be discarded shortly, no harm done.
            if expect_url_error and isinstance(error, UrlError):
                report_diagnostic_event(
                    "Ignoring http call failure, it was expected.",
                    logger_func=LOG.debug,
                )
                # The iso was ejected prior to reporting ready.
                self._iso_dev = None
            else:
                msg = (
                    "Failed reporting ready while in the preprovisioning pool."
                )
                report_diagnostic_event(msg, logger_func=LOG.error)
                raise sources.InvalidMetaDataException(msg) from error

        # Reset flag as we will need to report ready again for re-use.
        self._negotiated = False

        if create_marker:
            self._create_report_ready_marker()

    @azure_ds_telemetry_reporter
    def _wait_for_hot_attached_primary_nic(self, nl_sock):
        """Wait until the primary nic for the vm is hot-attached."""
        LOG.info("Waiting for primary nic to be hot-attached")
        try:
            nics_found = []
            primary_nic_found = False

            # Wait for netlink nic attach events. After the first nic is
            # attached, we are already in the customer vm deployment path and
            # so everything from then on should happen fast and avoid
            # unnecessary delays wherever possible.
            while True:
                ifname = None
                with events.ReportEventStack(
                    name="wait-for-nic-attach",
                    description=(
                        "wait for nic attach after %d nics have been attached"
                        % len(nics_found)
                    ),
                    parent=azure_ds_reporter,
                ):
                    ifname = netlink.wait_for_nic_attach_event(
                        nl_sock, nics_found
                    )

                # wait_for_nic_attach_event guarantees that ifname it not None
                nics_found.append(ifname)
                report_diagnostic_event(
                    "Detected nic %s attached." % ifname, logger_func=LOG.info
                )

                # Attempt to bring the interface's operating state to
                # UP in case it is not already.
                self.wait_for_link_up(ifname)

                # If primary nic is not found, check if this is it. The
                # platform will attach the primary nic first so we
                # won't be in primary_nic_found = false state for long.
                if not primary_nic_found:
                    LOG.info("Checking if %s is the primary nic", ifname)
                    primary_nic_found = self._setup_ephemeral_networking(
<<<<<<< HEAD
                        iface=ifname, timeout_minutes=20
=======
                        iface=ifname,
                        timeout_minutes=20,
                        report_failure_if_not_primary=False,
>>>>>>> 0b90fbf5
                    )

                # Exit criteria: check if we've discovered primary nic
                if primary_nic_found:
                    LOG.info("Found primary nic for this VM.")
                    break
                else:
                    self._teardown_ephemeral_networking()

        except AssertionError as error:
            report_diagnostic_event(str(error), logger_func=LOG.error)

    @azure_ds_telemetry_reporter
    def _create_bound_netlink_socket(self) -> socket.socket:
        try:
            return netlink.create_bound_netlink_socket()
        except netlink.NetlinkCreateSocketError as error:
            report_diagnostic_event(
                f"Failed to create netlink socket: {error}",
                logger_func=LOG.error,
            )
            raise

    @azure_ds_telemetry_reporter
    def _wait_for_pps_os_disk_shutdown(self):
        """Report ready and wait for host to initiate shutdown."""
        self._report_ready_for_pps(create_marker=False)

        report_diagnostic_event(
            "Waiting for host to shutdown VM...",
            logger_func=LOG.info,
        )
        sleep(31536000)
        raise BrokenAzureDataSource("Shutdown failure for PPS disk.")

    @azure_ds_telemetry_reporter
    def _wait_for_pps_running_reuse(self) -> None:
        """Report ready and wait for nic link to switch upon re-use."""
        nl_sock = self._create_bound_netlink_socket()

        try:
            if (
                self._ephemeral_dhcp_ctx is None
                or self._ephemeral_dhcp_ctx.iface is None
            ):
                raise RuntimeError("missing ephemeral context")

            iface = self._ephemeral_dhcp_ctx.iface
            self._report_ready_for_pps()

            LOG.debug(
                "Wait for vnetswitch to happen on %s",
                iface,
            )
            with events.ReportEventStack(
                name="wait-for-media-disconnect-connect",
                description="wait for vnet switch",
                parent=azure_ds_reporter,
            ):
                try:
                    netlink.wait_for_media_disconnect_connect(nl_sock, iface)
                except AssertionError as e:
                    report_diagnostic_event(
                        "Error while waiting for vnet switch: %s" % e,
                        logger_func=LOG.error,
                    )
        finally:
            nl_sock.close()

        # Teardown source PPS network configuration.
        self._teardown_ephemeral_networking()

    @azure_ds_telemetry_reporter
    def _wait_for_pps_savable_reuse(self):
        """Report ready and wait for nic(s) to be hot-attached upon re-use."""
        nl_sock = self._create_bound_netlink_socket()

        try:
            self._report_ready_for_pps(expect_url_error=True)
            try:
                self._teardown_ephemeral_networking()
            except subp.ProcessExecutionError as e:
                report_diagnostic_event(
                    "Ignoring failure while tearing down networking, "
                    "NIC was likely unplugged: %r" % e,
                    logger_func=LOG.info,
                )
                self._ephemeral_dhcp_ctx = None

            self._wait_for_nic_detach(nl_sock)
            self._wait_for_hot_attached_primary_nic(nl_sock)
        finally:
            nl_sock.close()

    @azure_ds_telemetry_reporter
    def _wait_for_pps_unknown_reuse(self):
        """Report ready if needed for unknown/recovery PPS."""
        if os.path.isfile(self._reported_ready_marker_file):
            # Already reported ready, nothing to do.
            return

        self._report_ready_for_pps()

        # Teardown source PPS network configuration.
        self._teardown_ephemeral_networking()

    @azure_ds_telemetry_reporter
    def _poll_imds(self) -> bytes:
        """Poll IMDs for reprovisiondata XML document data."""
        dhcp_attempts = 0
        reprovision_data = None
        while not reprovision_data:
            if not self._is_ephemeral_networking_up():
                dhcp_attempts += 1
                try:
                    self._setup_ephemeral_networking(timeout_minutes=5)
                except NoDHCPLeaseError:
                    continue

            with events.ReportEventStack(
                name="get-reprovision-data-from-imds",
                description="get reprovision data from imds",
                parent=azure_ds_reporter,
            ):
                try:
                    reprovision_data = imds.fetch_reprovision_data()
                except UrlError:
                    self._teardown_ephemeral_networking()
                    continue

        report_diagnostic_event(
            "attempted dhcp %d times after reuse" % dhcp_attempts,
            logger_func=LOG.debug,
        )
        return reprovision_data

    @azure_ds_telemetry_reporter
    def _report_failure(
        self, error: errors.ReportableError, host_only: bool = False
    ) -> bool:
        """Report failure to Azure host and fabric.

        For errors that may be recoverable (e.g. DHCP), host_only provides a
        mechanism to report the failure that can be updated later with success.
        DHCP will not be attempted if host_only=True and networking is down.

        @param error: Error to report.
        @param host_only: Only report to host (error may be recoverable).
        @return: The success status of sending the failure signal.
        """
        report_diagnostic_event(
            f"Azure datasource failure occurred: {error.as_encoded_report()}",
            logger_func=LOG.error,
        )
        reported = kvp.report_failure_to_host(error)
        if host_only:
            return reported

        if self._is_ephemeral_networking_up():
            try:
                report_diagnostic_event(
                    "Using cached ephemeral dhcp context "
                    "to report failure to Azure",
                    logger_func=LOG.debug,
                )
                report_failure_to_fabric(
                    endpoint=self._wireserver_endpoint, error=error
                )
                self._negotiated = True
                return True
            except Exception as e:
                report_diagnostic_event(
                    "Failed to report failure using "
                    "cached ephemeral dhcp context: %s" % e,
                    logger_func=LOG.error,
                )

        try:
            report_diagnostic_event(
                "Using new ephemeral dhcp to report failure to Azure",
                logger_func=LOG.debug,
            )
            self._teardown_ephemeral_networking()
            try:
                self._setup_ephemeral_networking(timeout_minutes=20)
            except NoDHCPLeaseError:
                # Reporting failure will fail, but it will emit telemetry.
                pass
            report_failure_to_fabric(
                endpoint=self._wireserver_endpoint, error=error
            )
            self._negotiated = True
            return True
        except Exception as e:
            report_diagnostic_event(
                "Failed to report failure using new ephemeral dhcp: %s" % e,
                logger_func=LOG.debug,
            )

        return False

    @azure_ds_telemetry_reporter
    def _report_ready(
        self, *, pubkey_info: Optional[List[str]] = None
    ) -> Optional[List[str]]:
        """Tells the fabric provisioning has completed.

        :param pubkey_info: Fingerprints of keys to request from Wireserver.

        :raises Exception: if failed to report.

        :returns: List of SSH keys, if requested.
        """
        kvp.report_success_to_host()

        try:
            data = get_metadata_from_fabric(
                endpoint=self._wireserver_endpoint,
                iso_dev=self._iso_dev,
                pubkey_info=pubkey_info,
            )
        except Exception as e:
            report_diagnostic_event(
                "Error communicating with Azure fabric; You may experience "
                "connectivity issues: %s" % e,
                logger_func=LOG.warning,
            )
            raise

        # Reporting ready ejected OVF media, no need to do so again.
        self._iso_dev = None
        self._negotiated = True
        return data

    def _ppstype_from_imds(self, imds_md: dict) -> Optional[str]:
        try:
            return imds_md["extended"]["compute"]["ppsType"]
        except Exception as e:
            report_diagnostic_event(
                "Could not retrieve pps configuration from IMDS: %s" % e,
                logger_func=LOG.debug,
            )
            return None

    def _determine_pps_type(self, ovf_cfg: dict, imds_md: dict) -> PPSType:
        """Determine PPS type using OVF, IMDS data, and reprovision marker."""
        if os.path.isfile(self._reported_ready_marker_file):
            pps_type = PPSType.UNKNOWN
        elif (
            ovf_cfg.get("PreprovisionedVMType", None) == PPSType.SAVABLE.value
            or self._ppstype_from_imds(imds_md) == PPSType.SAVABLE.value
        ):
            pps_type = PPSType.SAVABLE
        elif (
            ovf_cfg.get("PreprovisionedVMType", None) == PPSType.OS_DISK.value
            or self._ppstype_from_imds(imds_md) == PPSType.OS_DISK.value
        ):
            pps_type = PPSType.OS_DISK
        elif (
            ovf_cfg.get("PreprovisionedVm") is True
            or ovf_cfg.get("PreprovisionedVMType", None)
            == PPSType.RUNNING.value
            or self._ppstype_from_imds(imds_md) == PPSType.RUNNING.value
        ):
            pps_type = PPSType.RUNNING
        else:
            pps_type = PPSType.NONE

        report_diagnostic_event(
            "PPS type: %s" % pps_type.value, logger_func=LOG.info
        )
        return pps_type

    @azure_ds_telemetry_reporter
    def _reprovision(self):
        """Initiate the reprovisioning workflow.

        Ephemeral networking is up upon successful reprovisioning.
        """
        contents = self._poll_imds()
        with events.ReportEventStack(
            name="reprovisioning-read-azure-ovf",
            description="read azure ovf during reprovisioning",
            parent=azure_ds_reporter,
        ):
            md, ud, cfg = read_azure_ovf(contents)
            return (md, ud, cfg, {"ovf-env.xml": contents})

    @azure_ds_telemetry_reporter
    def _determine_wireserver_pubkey_info(
        self, *, cfg: dict, imds_md: dict
    ) -> Optional[List[str]]:
        """Determine the fingerprints we need to retrieve from Wireserver.

        :return: List of keys to request from Wireserver, if any, else None.
        """
        pubkey_info: Optional[List[str]] = None
        try:
            self._get_public_keys_from_imds(imds_md)
        except (KeyError, ValueError):
            pubkey_info = cfg.get("_pubkeys", None)
            log_msg = "Retrieved {} fingerprints from OVF".format(
                len(pubkey_info) if pubkey_info is not None else 0
            )
            report_diagnostic_event(log_msg, logger_func=LOG.debug)
        return pubkey_info

    def _cleanup_markers(self):
        """Cleanup any marker files."""
        util.del_file(self._reported_ready_marker_file)

    @azure_ds_telemetry_reporter
    def activate(self, cfg, is_new_instance):
        instance_dir = self.paths.get_ipath_cur()
        try:
            address_ephemeral_resize(
                instance_dir,
                is_new_instance=is_new_instance,
                preserve_ntfs=self.ds_cfg.get(DS_CFG_KEY_PRESERVE_NTFS, False),
            )
        finally:
            push_log_to_kvp(self.sys_cfg["def_log_file"])
        return

    @property
    def availability_zone(self):
        return (
            self.metadata.get("imds", {})
            .get("compute", {})
            .get("platformFaultDomain")
        )

    @azure_ds_telemetry_reporter
    def _generate_network_config(self):
        """Generate network configuration according to configuration."""
        # Use IMDS network metadata, if configured.
        if (
            self._metadata_imds
            and self._metadata_imds != sources.UNSET
            and self.ds_cfg.get("apply_network_config")
        ):
            try:
                return generate_network_config_from_instance_network_metadata(
                    self._metadata_imds["network"],
                    apply_network_config_for_secondary_ips=self.ds_cfg.get(
                        "apply_network_config_for_secondary_ips"
                    ),
                )
            except Exception as e:
                LOG.error(
                    "Failed generating network config "
                    "from IMDS network metadata: %s",
                    str(e),
                )

        # Generate fallback configuration.
        try:
            return _generate_network_config_from_fallback_config()
        except Exception as e:
            LOG.error("Failed generating fallback network config: %s", str(e))

        return {}

    @property
    def network_config(self):
        """Provide network configuration v2 dictionary."""
        # Use cached config, if present.
        if self._network_config and self._network_config != sources.UNSET:
            return self._network_config

        self._network_config = self._generate_network_config()
        return self._network_config

    @property
    def region(self):
        return self.metadata.get("imds", {}).get("compute", {}).get("location")

    @azure_ds_telemetry_reporter
    def validate_imds_network_metadata(self, imds_md: dict) -> bool:
        """Validate IMDS network config and report telemetry for errors."""
        local_macs = get_hv_netvsc_macs_normalized()

        try:
            network_config = imds_md["network"]
            imds_macs = [
                normalize_mac_address(i["macAddress"])
                for i in network_config["interface"]
            ]
        except KeyError:
            report_diagnostic_event(
                "IMDS network metadata has incomplete configuration: %r"
                % imds_md.get("network"),
                logger_func=LOG.warning,
            )
            return False

        missing_macs = [m for m in local_macs if m not in imds_macs]
        if not missing_macs:
            return True

        report_diagnostic_event(
            "IMDS network metadata is missing configuration for NICs %r: %r"
            % (missing_macs, network_config),
            logger_func=LOG.warning,
        )

        if not self._ephemeral_dhcp_ctx or not self._ephemeral_dhcp_ctx.iface:
            # No primary interface to check against.
            return False

        primary_mac = net.get_interface_mac(self._ephemeral_dhcp_ctx.iface)
        if not primary_mac or not isinstance(primary_mac, str):
            # Unexpected data for primary interface.
            return False

        primary_mac = normalize_mac_address(primary_mac)
        if primary_mac in missing_macs:
            report_diagnostic_event(
                "IMDS network metadata is missing primary NIC %r: %r"
                % (primary_mac, network_config),
                logger_func=LOG.warning,
            )

        return False


def _username_from_imds(imds_data):
    try:
        return imds_data["compute"]["osProfile"]["adminUsername"]
    except KeyError:
        return None


def _userdata_from_imds(imds_data):
    try:
        return imds_data["compute"]["userData"]
    except KeyError:
        return None


def _hostname_from_imds(imds_data):
    try:
        return imds_data["compute"]["osProfile"]["computerName"]
    except KeyError:
        return None


def _disable_password_from_imds(imds_data):
    try:
        return (
            imds_data["compute"]["osProfile"]["disablePasswordAuthentication"]
            == "true"
        )
    except KeyError:
        return None


def _key_is_openssh_formatted(key):
    """
    Validate whether or not the key is OpenSSH-formatted.
    """
    # See https://bugs.launchpad.net/cloud-init/+bug/1910835
    if "\r\n" in key.strip():
        return False

    parser = ssh_util.AuthKeyLineParser()
    try:
        akl = parser.parse(key)
    except TypeError:
        return False

    return akl.keytype is not None


def _partitions_on_device(devpath, maxnum=16):
    # return a list of tuples (ptnum, path) for each part on devpath
    for suff in ("-part", "p", ""):
        found = []
        for pnum in range(1, maxnum):
            ppath = devpath + suff + str(pnum)
            if os.path.exists(ppath):
                found.append((pnum, os.path.realpath(ppath)))
        if found:
            return found
    return []


@azure_ds_telemetry_reporter
def _has_ntfs_filesystem(devpath):
    ntfs_devices = util.find_devs_with("TYPE=ntfs", no_cache=True)
    LOG.debug("ntfs_devices found = %s", ntfs_devices)
    return os.path.realpath(devpath) in ntfs_devices


@azure_ds_telemetry_reporter
def can_dev_be_reformatted(devpath, preserve_ntfs):
    """Determine if the ephemeral drive at devpath should be reformatted.

    A fresh ephemeral disk is formatted by Azure and will:
      a.) have a partition table (dos or gpt)
      b.) have 1 partition that is ntfs formatted, or
          have 2 partitions with the second partition ntfs formatted.
          (larger instances with >2TB ephemeral disk have gpt, and will
           have a microsoft reserved partition as part 1.  LP: #1686514)
      c.) the ntfs partition will have no files other than possibly
          'dataloss_warning_readme.txt'

    User can indicate that NTFS should never be destroyed by setting
    DS_CFG_KEY_PRESERVE_NTFS in dscfg.
    If data is found on NTFS, user is warned to set DS_CFG_KEY_PRESERVE_NTFS
    to make sure cloud-init does not accidentally wipe their data.
    If cloud-init cannot mount the disk to check for data, destruction
    will be allowed, unless the dscfg key is set."""
    if preserve_ntfs:
        msg = "config says to never destroy NTFS (%s.%s), skipping checks" % (
            ".".join(DS_CFG_PATH),
            DS_CFG_KEY_PRESERVE_NTFS,
        )
        return False, msg

    if not os.path.exists(devpath):
        return False, "device %s does not exist" % devpath

    LOG.debug(
        "Resolving realpath of %s -> %s", devpath, os.path.realpath(devpath)
    )

    # devpath of /dev/sd[a-z] or /dev/disk/cloud/azure_resource
    # where partitions are "<devpath>1" or "<devpath>-part1" or "<devpath>p1"
    partitions = _partitions_on_device(devpath)
    if len(partitions) == 0:
        return False, "device %s was not partitioned" % devpath
    elif len(partitions) > 2:
        msg = "device %s had 3 or more partitions: %s" % (
            devpath,
            " ".join([p[1] for p in partitions]),
        )
        return False, msg
    elif len(partitions) == 2:
        cand_part, cand_path = partitions[1]
    else:
        cand_part, cand_path = partitions[0]

    if not _has_ntfs_filesystem(cand_path):
        msg = "partition %s (%s) on device %s was not ntfs formatted" % (
            cand_part,
            cand_path,
            devpath,
        )
        return False, msg

    @azure_ds_telemetry_reporter
    def count_files(mp):
        ignored = set(
            ["dataloss_warning_readme.txt", "system volume information"]
        )
        return len([f for f in os.listdir(mp) if f.lower() not in ignored])

    bmsg = "partition %s (%s) on device %s was ntfs formatted" % (
        cand_part,
        cand_path,
        devpath,
    )

    with events.ReportEventStack(
        name="mount-ntfs-and-count",
        description="mount-ntfs-and-count",
        parent=azure_ds_reporter,
    ) as evt:
        try:
            file_count = util.mount_cb(
                cand_path,
                count_files,
                mtype="ntfs",
                update_env_for_mount={"LANG": "C"},
                log_error=False,
            )
        except util.MountFailedError as e:
            evt.description = "cannot mount ntfs"
            if "unknown filesystem type 'ntfs'" in str(e):
                return (
                    True,
                    (
                        bmsg + " but this system cannot mount NTFS,"
                        " assuming there are no important files."
                        " Formatting allowed."
                    ),
                )
            return False, bmsg + " but mount of %s failed: %s" % (cand_part, e)

        if file_count != 0:
            evt.description = "mounted and counted %d files" % file_count
            LOG.warning(
                "it looks like you're using NTFS on the ephemeral"
                " disk, to ensure that filesystem does not get wiped,"
                " set %s.%s in config",
                ".".join(DS_CFG_PATH),
                DS_CFG_KEY_PRESERVE_NTFS,
            )
            return False, bmsg + " but had %d files on it." % file_count

    return True, bmsg + " and had no important files. Safe for reformatting."


@azure_ds_telemetry_reporter
def address_ephemeral_resize(
    instance_dir: str,
    devpath: str = RESOURCE_DISK_PATH,
    is_new_instance: bool = False,
    preserve_ntfs: bool = False,
):
    if not os.path.exists(devpath):
        report_diagnostic_event(
            "Ephemeral resource disk '%s' does not exist." % devpath,
            logger_func=LOG.debug,
        )
        return
    else:
        report_diagnostic_event(
            "Ephemeral resource disk '%s' exists." % devpath,
            logger_func=LOG.debug,
        )

    result = False
    msg = None
    if is_new_instance:
        result, msg = (True, "First instance boot.")
    else:
        result, msg = can_dev_be_reformatted(devpath, preserve_ntfs)

    LOG.debug("reformattable=%s: %s", result, msg)
    if not result:
        return

    for mod in ["disk_setup", "mounts"]:
        sempath = os.path.join(instance_dir, "sem", "config_" + mod)
        bmsg = 'Marker "%s" for module "%s"' % (sempath, mod)
        if os.path.exists(sempath):
            try:
                os.unlink(sempath)
                LOG.debug("%s removed.", bmsg)
            except FileNotFoundError as e:
                LOG.warning("%s: remove failed! (%s)", bmsg, e)
        else:
            LOG.debug("%s did not exist.", bmsg)
    return


@azure_ds_telemetry_reporter
def write_files(datadir, files, dirmode=None):
    def _redact_password(cnt, fname):
        """Azure provides the UserPassword in plain text. So we redact it"""
        try:
            root = ET.fromstring(cnt)
            for elem in root.iter():
                if (
                    "UserPassword" in elem.tag
                    and elem.text != DEF_PASSWD_REDACTION
                ):
                    elem.text = DEF_PASSWD_REDACTION
            return ET.tostring(root)
        except Exception:
            LOG.critical("failed to redact userpassword in %s", fname)
            return cnt

    if not datadir:
        return
    if not files:
        files = {}
    util.ensure_dir(datadir, dirmode)
    for (name, content) in files.items():
        fname = os.path.join(datadir, name)
        if "ovf-env.xml" in name:
            content = _redact_password(content, fname)
        util.write_file(filename=fname, content=content, mode=0o600)


@azure_ds_telemetry_reporter
def read_azure_ovf(contents):
    """Parse OVF XML contents.

    :return: Tuple of metadata, configuration, userdata dicts.

    :raises NonAzureDataSource: if XML is not in Azure's format.
    :raises BrokenAzureDataSource: if XML is unparseable or invalid.
    """
    ovf_env = OvfEnvXml.parse_text(contents)
    md: Dict[str, Any] = {}
    cfg = {}
    ud = ovf_env.custom_data or ""

    if ovf_env.hostname:
        md["local-hostname"] = ovf_env.hostname

    if ovf_env.public_keys:
        cfg["_pubkeys"] = ovf_env.public_keys

    if ovf_env.disable_ssh_password_auth is not None:
        cfg["ssh_pwauth"] = not ovf_env.disable_ssh_password_auth
    elif ovf_env.password:
        cfg["ssh_pwauth"] = True

    defuser = {}
    if ovf_env.username:
        defuser["name"] = ovf_env.username
    if ovf_env.password:
        defuser["lock_passwd"] = False
        if DEF_PASSWD_REDACTION != ovf_env.password:
            defuser["hashed_passwd"] = encrypt_pass(ovf_env.password)

    if defuser:
        cfg["system_info"] = {"default_user": defuser}

    cfg["PreprovisionedVm"] = ovf_env.preprovisioned_vm
    report_diagnostic_event(
        "PreprovisionedVm: %s" % ovf_env.preprovisioned_vm,
        logger_func=LOG.info,
    )

    cfg["PreprovisionedVMType"] = ovf_env.preprovisioned_vm_type
    report_diagnostic_event(
        "PreprovisionedVMType: %s" % ovf_env.preprovisioned_vm_type,
        logger_func=LOG.info,
    )
    return (md, ud, cfg)


def encrypt_pass(password):
    return blowfish_hash(password)


@azure_ds_telemetry_reporter
def _check_freebsd_cdrom(cdrom_dev):
    """Return boolean indicating path to cdrom device has content."""
    try:
        with open(cdrom_dev) as fp:
            fp.read(1024)
            return True
    except IOError:
        LOG.debug("cdrom (%s) is not configured", cdrom_dev)
    return False


@azure_ds_telemetry_reporter
def _get_random_seed(source=PLATFORM_ENTROPY_SOURCE):
    """Return content random seed file if available, otherwise,
    return None."""
    # azure / hyper-v provides random data here
    # now update ds_cfg to reflect contents pass in config
    if source is None:
        return None
    seed = util.load_file(source, quiet=True, decode=False)

    # The seed generally contains non-Unicode characters. load_file puts
    # them into bytes (in python 3).
    # bytes is a non-serializable type, and the handler load_file
    # uses applies b64 encoding *again* to handle it. The simplest solution
    # is to just b64encode the data and then decode it to a serializable
    # string. Same number of bits of entropy, just with 25% more zeroes.
    # There's no need to undo this base64-encoding when the random seed is
    # actually used in cc_seed_random.py.
    return base64.b64encode(seed).decode()  # pyright: ignore


@azure_ds_telemetry_reporter
def list_possible_azure_ds(seed, cache_dir):
    yield seed
    yield DEFAULT_PROVISIONING_ISO_DEV
    if util.is_FreeBSD():
        cdrom_dev = "/dev/cd0"
        if _check_freebsd_cdrom(cdrom_dev):
            yield cdrom_dev
    else:
        for fstype in ("iso9660", "udf"):
            yield from util.find_devs_with("TYPE=%s" % fstype)
    if cache_dir:
        yield cache_dir


@azure_ds_telemetry_reporter
def load_azure_ds_dir(source_dir):
    ovf_file = os.path.join(source_dir, "ovf-env.xml")

    if not os.path.isfile(ovf_file):
        raise NonAzureDataSource("No ovf-env file found")

    with open(ovf_file, "rb") as fp:
        contents = fp.read()

    md, ud, cfg = read_azure_ovf(contents)
    return (md, ud, cfg, {"ovf-env.xml": contents})


@azure_ds_telemetry_reporter
def generate_network_config_from_instance_network_metadata(
    network_metadata: dict,
    *,
    apply_network_config_for_secondary_ips: bool,
) -> dict:
    """Convert imds network metadata dictionary to network v2 configuration.

    :param: network_metadata: Dict of "network" key from instance metdata.

    :return: Dictionary containing network version 2 standard configuration.
    """
    netconfig: Dict[str, Any] = {"version": 2, "ethernets": {}}
    for idx, intf in enumerate(network_metadata["interface"]):
        has_ip_address = False
        # First IPv4 and/or IPv6 address will be obtained via DHCP.
        # Any additional IPs of each type will be set as static
        # addresses.
        nicname = "eth{idx}".format(idx=idx)
        dhcp_override = {"route-metric": (idx + 1) * 100}
        dev_config: Dict[str, Any] = {
            "dhcp4": True,
            "dhcp4-overrides": dhcp_override,
            "dhcp6": False,
        }
        for addr_type in ("ipv4", "ipv6"):
            addresses = intf.get(addr_type, {}).get("ipAddress", [])
            # If there are no available IP addresses, then we don't
            # want to add this interface to the generated config.
            if not addresses:
                LOG.debug("No %s addresses found for: %r", addr_type, intf)
                continue
            has_ip_address = True
            if addr_type == "ipv4":
                default_prefix = "24"
            else:
                default_prefix = "128"
                if addresses:
                    dev_config["dhcp6"] = True
                    # non-primary interfaces should have a higher
                    # route-metric (cost) so default routes prefer
                    # primary nic due to lower route-metric value
                    dev_config["dhcp6-overrides"] = dhcp_override

            if not apply_network_config_for_secondary_ips:
                continue

            for addr in addresses[1:]:
                # Append static address config for ip > 1
                netPrefix = intf[addr_type]["subnet"][0].get(
                    "prefix", default_prefix
                )
                privateIp = addr["privateIpAddress"]
                if not dev_config.get("addresses"):
                    dev_config["addresses"] = []
                dev_config["addresses"].append(
                    "{ip}/{prefix}".format(ip=privateIp, prefix=netPrefix)
                )
        if dev_config and has_ip_address:
            mac = normalize_mac_address(intf["macAddress"])
            dev_config.update(
                {"match": {"macaddress": mac.lower()}, "set-name": nicname}
            )
            driver = determine_device_driver_for_mac(mac)
            if driver:
                dev_config["match"]["driver"] = driver
            netconfig["ethernets"][nicname] = dev_config
            continue

        LOG.debug(
            "No configuration for: %s (dev_config=%r) (has_ip_address=%r)",
            nicname,
            dev_config,
            has_ip_address,
        )
    return netconfig


@azure_ds_telemetry_reporter
def _generate_network_config_from_fallback_config() -> dict:
    """Generate fallback network config.

    @return: Dictionary containing network version 2 standard configuration.
    """
    cfg = net.generate_fallback_config(config_driver=True)
    if cfg is None:
        return {}
    return cfg


@azure_ds_telemetry_reporter
def maybe_remove_ubuntu_network_config_scripts(paths=None):
    """Remove Azure-specific ubuntu network config for non-primary nics.

    @param paths: List of networking scripts or directories to remove when
        present.

    In certain supported ubuntu images, static udev rules or netplan yaml
    config is delivered in the base ubuntu image to support dhcp on any
    additional interfaces which get attached by a customer at some point
    after initial boot. Since the Azure datasource can now regenerate
    network configuration as metadata reports these new devices, we no longer
    want the udev rules or netplan's 90-hotplug-azure.yaml to configure
    networking on eth1 or greater as it might collide with cloud-init's
    configuration.

    Remove the any existing extended network scripts if the datasource is
    enabled to write network per-boot.
    """
    if not paths:
        paths = UBUNTU_EXTENDED_NETWORK_SCRIPTS
    logged = False
    for path in paths:
        if os.path.exists(path):
            if not logged:
                LOG.info(
                    "Removing Ubuntu extended network scripts because"
                    " cloud-init updates Azure network configuration on the"
                    " following events: %s.",
                    [EventType.BOOT.value, EventType.BOOT_LEGACY.value],
                )
                logged = True
            if os.path.isdir(path):
                util.del_dir(path)
            else:
                util.del_file(path)


# Legacy: Must be present in case we load an old pkl object
DataSourceAzureNet = DataSourceAzure

# Used to match classes to dependencies
datasources = [
    (DataSourceAzure, (sources.DEP_FILESYSTEM,)),
]


# Return a list of data sources that match this set of dependencies
def get_datasource_list(depends):
    return sources.list_from_depends(depends, datasources)<|MERGE_RESOLUTION|>--- conflicted
+++ resolved
@@ -377,19 +377,6 @@
             # Primary nics must contain routes.
             return False
 
-<<<<<<< HEAD
-        routed_networks = [r[0] for r in ephipv4.static_routes]
-        wireserver_route = f"{self._wireserver_endpoint}/32"
-        primary = any(
-            n in routed_networks
-            for n in [
-                "169.254.169.254/32",
-                wireserver_route,
-            ]
-        )
-
-        return primary
-=======
         routed_networks = [r[0].split("/")[0] for r in ephipv4.static_routes]
 
         # Expected to be true for all of Azure public cloud and future Azure
@@ -405,7 +392,6 @@
             self._route_configured_for_imds
             or self._route_configured_for_wireserver
         )
->>>>>>> 0b90fbf5
 
     @azure_ds_telemetry_reporter
     def _setup_ephemeral_networking(
@@ -527,12 +513,8 @@
             primary = self._check_if_primary(ephipv4)
             report_diagnostic_event(
                 "Obtained DHCP lease on interface %r "
-<<<<<<< HEAD
-                "(primary=%r driver=%r router=%r routes=%r lease=%r)"
-=======
                 "(primary=%r driver=%r router=%r routes=%r lease=%r "
                 "imds_routed=%r wireserver_routed=%r)"
->>>>>>> 0b90fbf5
                 % (
                     iface,
                     primary,
@@ -540,11 +522,6 @@
                     ephipv4.router,
                     ephipv4.static_routes,
                     lease,
-<<<<<<< HEAD
-                ),
-                logger_func=LOG.debug,
-            )
-=======
                     self._route_configured_for_imds,
                     self._route_configured_for_wireserver,
                 ),
@@ -562,7 +539,6 @@
                     ),
                     host_only=True,
                 )
->>>>>>> 0b90fbf5
             return primary
 
     @azure_ds_telemetry_reporter
@@ -1156,13 +1132,9 @@
                 if not primary_nic_found:
                     LOG.info("Checking if %s is the primary nic", ifname)
                     primary_nic_found = self._setup_ephemeral_networking(
-<<<<<<< HEAD
-                        iface=ifname, timeout_minutes=20
-=======
                         iface=ifname,
                         timeout_minutes=20,
                         report_failure_if_not_primary=False,
->>>>>>> 0b90fbf5
                     )
 
                 # Exit criteria: check if we've discovered primary nic
