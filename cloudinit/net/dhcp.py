--- conflicted
+++ resolved
@@ -804,14 +804,6 @@
         try:
             lease = dict(
                 [
-<<<<<<< HEAD
-                    a.split("=")
-                    for a in lease_dump.strip().replace("'", "").split("\n")
-                ]
-            )
-        except ValueError as error:
-            LOG.error("Error parsing dhcpcd lease: %r", error)
-=======
                     a.split("=", maxsplit=1)
                     for a in lease_dump.strip().replace("'", "").split("\n")
                     if "=" in a
@@ -826,7 +818,6 @@
                 raise InvalidDHCPLeaseFileError(msg % lease_dump)
         except ValueError as error:
             LOG.error("Error parsing dhcpcd lease: %r", lease_dump)
->>>>>>> 0a3a5e25
             raise InvalidDHCPLeaseFileError from error
 
         # this is expected by cloud-init's code
