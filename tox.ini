[tox]
<<<<<<< HEAD
envlist = py27,py3,flake8
=======
envlist = py27,py26,py3,pyflakes
>>>>>>> b3668750
recreate = True
usedevelop = True

[testenv]
commands = python -m nose {posargs:tests}
deps = -r{toxinidir}/test-requirements.txt
       -r{toxinidir}/requirements.txt
setenv =
    LC_ALL = en_US.utf-8

[testenv:flake8]
basepython = python3
<<<<<<< HEAD
commands = {envpython} -m flake8 {posargs:cloudinit/ tests/ tools/}
=======
commands = {envpython} -m pyflakes {posargs:cloudinit/ tests/ tools/}
           {envpython} -m pep8 {posargs:cloudinit/ tests/ tools/}
>>>>>>> b3668750

[testenv:py3]
basepython = python3
deps = -r{toxinidir}/test-requirements.txt
       -r{toxinidir}/requirements.txt
       pyserial

[testenv:py27]
deps = -r{toxinidir}/test-requirements.txt
       -r{toxinidir}/requirements.txt
       pyserial

[testenv:py26]
commands = nosetests {posargs:tests}
<<<<<<< HEAD
deps =
     contextlib2
     httpretty>=0.7.1
     mock
     nose
     pep8==1.5.7
     pyflakes
setenv =
    LC_ALL = C

[flake8]
ignore=H404,H405,H105,H301,H104,H403,H101
exclude = .venv,.tox,dist,doc,*egg,.git,build,tools
=======
deps = -r{toxinidir}/test-requirements.txt
       -r{toxinidir}/requirements.txt
>>>>>>> b3668750
<|MERGE_RESOLUTION|>--- conflicted
+++ resolved
@@ -1,9 +1,6 @@
 [tox]
-<<<<<<< HEAD
+
 envlist = py27,py3,flake8
-=======
-envlist = py27,py26,py3,pyflakes
->>>>>>> b3668750
 recreate = True
 usedevelop = True
 
@@ -16,41 +13,12 @@
 
 [testenv:flake8]
 basepython = python3
-<<<<<<< HEAD
 commands = {envpython} -m flake8 {posargs:cloudinit/ tests/ tools/}
-=======
-commands = {envpython} -m pyflakes {posargs:cloudinit/ tests/ tools/}
-           {envpython} -m pep8 {posargs:cloudinit/ tests/ tools/}
->>>>>>> b3668750
 
-[testenv:py3]
-basepython = python3
-deps = -r{toxinidir}/test-requirements.txt
-       -r{toxinidir}/requirements.txt
-       pyserial
-
-[testenv:py27]
-deps = -r{toxinidir}/test-requirements.txt
-       -r{toxinidir}/requirements.txt
-       pyserial
-
-[testenv:py26]
-commands = nosetests {posargs:tests}
-<<<<<<< HEAD
-deps =
-     contextlib2
-     httpretty>=0.7.1
-     mock
-     nose
-     pep8==1.5.7
-     pyflakes
+# https://github.com/gabrielfalcao/HTTPretty/issues/223
 setenv =
-    LC_ALL = C
+    LC_ALL = en_US.utf-8
 
 [flake8]
 ignore=H404,H405,H105,H301,H104,H403,H101
-exclude = .venv,.tox,dist,doc,*egg,.git,build,tools
-=======
-deps = -r{toxinidir}/test-requirements.txt
-       -r{toxinidir}/requirements.txt
->>>>>>> b3668750
+exclude = .venv,.tox,dist,doc,*egg,.git,build,tools