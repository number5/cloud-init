# This file is part of cloud-init. See LICENSE file for license information.

import copy
import json
import os
import stat
import xml.etree.ElementTree as ET
from pathlib import Path

import passlib.hash
import pytest
import requests

from cloudinit import distros, dmi, helpers, subp, url_helper
from cloudinit.atomic_helper import b64e, json_dumps
from cloudinit.net import dhcp, ephemeral
from cloudinit.reporting.handlers import HyperVKvpReportingHandler
from cloudinit.sources import UNSET
from cloudinit.sources import DataSourceAzure as dsaz
from cloudinit.sources import InvalidMetaDataException
from cloudinit.sources.azure import errors, identity, imds
from cloudinit.sources.helpers import netlink
from cloudinit.util import MountFailedError, load_file, load_json, write_file
from tests.unittests.helpers import (
    CiTestCase,
    ExitStack,
    mock,
    populate_dir,
    resourceLocation,
)

MOCKPATH = "cloudinit.sources.DataSourceAzure."


@pytest.fixture
def azure_ds(patched_data_dir_path, mock_dmi_read_dmi_data, paths):
    """Provide DataSourceAzure instance with mocks for minimal test case."""
    yield dsaz.DataSourceAzure(sys_cfg={}, distro=mock.Mock(), paths=paths)


@pytest.fixture
def mock_wrapping_setup_ephemeral_networking(azure_ds):
    with mock.patch.object(
        azure_ds,
        "_setup_ephemeral_networking",
        wraps=azure_ds._setup_ephemeral_networking,
    ) as m:
        yield m


@pytest.fixture
def mock_azure_helper_readurl():
    with mock.patch(
        "cloudinit.sources.helpers.azure.url_helper.readurl", autospec=True
    ) as m:
        yield m


@pytest.fixture
def mock_azure_get_metadata_from_fabric():
    with mock.patch(
        MOCKPATH + "get_metadata_from_fabric",
        autospec=True,
    ) as m:
        yield m


@pytest.fixture
def mock_azure_report_failure_to_fabric():
    with mock.patch(
        MOCKPATH + "report_failure_to_fabric",
        autospec=True,
    ) as m:
        yield m


@pytest.fixture
def mock_chassis_asset_tag():
    with mock.patch.object(
        identity.ChassisAssetTag,
        "query_system",
        return_value=identity.ChassisAssetTag.AZURE_CLOUD.value,
    ) as m:
        yield m


@pytest.fixture(autouse=True)
def mock_device_driver():
    with mock.patch(
        MOCKPATH + "device_driver",
        return_value="fake_driver",
    ) as m:
        yield m


@pytest.fixture
def mock_generate_fallback_config():
    with mock.patch(
        MOCKPATH + "net.generate_fallback_config",
        autospec=True,
    ) as m:
        yield m


@pytest.fixture
def mock_time():
    with mock.patch(
        MOCKPATH + "time",
        autospec=True,
    ) as m:
        yield m


@pytest.fixture
def mock_dmi_read_dmi_data():
    def fake_read(key: str) -> str:
        if key == "system-uuid":
            return "50109936-ef07-47fe-ac82-890c853f60d5"
        elif key == "chassis-asset-tag":
            return "7783-7084-3265-9085-8269-3286-77"
        raise RuntimeError()

    with mock.patch.object(
        dmi,
        "read_dmi_data",
        side_effect=fake_read,
        autospec=True,
    ) as m:
        yield m


@pytest.fixture
def mock_ephemeral_dhcp_v4(mock_ephemeral_ipv4_network):
    with mock.patch(
        MOCKPATH + "EphemeralDHCPv4",
    ) as m:
        m.return_value._ephipv4 = mock_ephemeral_ipv4_network.return_value
        yield m


@pytest.fixture
def mock_ephemeral_ipv4_network():
    with mock.patch(
        "cloudinit.net.ephemeral.EphemeralIPv4Network",
        autospec=True,
    ) as m:
        m.return_value.distro = "ubuntu"
        m.return_value.interface = "eth0"
        m.return_value.ip = "10.0.0.4"
        m.return_value.prefix_or_mask = "32"
        m.return_value.broadcast = "255.255.255.255"
        m.return_value.router = "10.0.0.1"
        m.return_value.static_routes = [
            ("0.0.0.0/0", "10.0.0.1"),
            ("168.63.129.16/32", "10.0.0.1"),
            ("169.254.169.254/32", "10.0.0.1"),
        ]
        yield m


@pytest.fixture
def mock_imds_fetch_metadata_with_api_fallback():
    with mock.patch.object(
        imds,
        "fetch_metadata_with_api_fallback",
        autospec=True,
    ) as m:
        yield m


@pytest.fixture
def mock_kvp_report_failure_to_host():
    with mock.patch(
        MOCKPATH + "kvp.report_failure_to_host",
        return_value=True,
        autospec=True,
    ) as m:
        yield m


@pytest.fixture
def mock_kvp_report_success_to_host():
    with mock.patch(
        MOCKPATH + "kvp.report_success_to_host",
        return_value=True,
        autospec=True,
    ) as m:
        yield m


@pytest.fixture
def mock_net_dhcp_maybe_perform_dhcp_discovery():
    with mock.patch(
        "cloudinit.net.ephemeral.maybe_perform_dhcp_discovery",
        return_value=[
            {
                "unknown-245": "0a:0b:0c:0d",
                "interface": "ethBoot0",
                "fixed-address": "192.168.2.9",
                "routers": "192.168.2.1",
                "subnet-mask": "255.255.255.0",
            }
        ],
        autospec=True,
    ) as m:
        yield m


@pytest.fixture(autouse=True)
def mock_get_interfaces():
    with mock.patch(
        MOCKPATH + "net.get_interfaces",
        return_value=[
            ("dummy0", "9e:65:d6:19:19:01", None, None),
            ("enP3", "00:11:22:33:44:02", "unknown_accel", "0x3"),
            ("eth0", "00:11:22:33:44:00", "hv_netvsc", "0x3"),
            ("eth2", "00:11:22:33:44:01", "unknown", "0x3"),
            ("eth3", "00:11:22:33:44:02", "unknown_with_unknown_vf", "0x3"),
            ("lo", "00:00:00:00:00:00", None, None),
        ],
    ) as m:
        yield m


@pytest.fixture
def mock_get_interface_mac():
    with mock.patch(
        MOCKPATH + "net.get_interface_mac",
        return_value="001122334455",
    ) as m:
        yield m


@pytest.fixture
def mock_netlink():
    with mock.patch(
        MOCKPATH + "netlink",
        autospec=True,
    ) as m:
        yield m


@pytest.fixture
def mock_os_path_isfile():
    with mock.patch(MOCKPATH + "os.path.isfile", autospec=True) as m:
        yield m


@pytest.fixture
def mock_readurl():
    with mock.patch(MOCKPATH + "imds.readurl", autospec=True) as m:
        yield m


@pytest.fixture
def mock_report_diagnostic_event():
    with mock.patch(MOCKPATH + "report_diagnostic_event") as m:
        yield m


@pytest.fixture
def mock_sleep():
    with mock.patch(
        MOCKPATH + "sleep",
        autospec=True,
    ) as m:
        yield m


@pytest.fixture
def mock_subp_subp():
    with mock.patch(MOCKPATH + "subp.subp", side_effect=[]) as m:
        yield m


@pytest.fixture
def mock_util_ensure_dir():
    with mock.patch(
        MOCKPATH + "util.ensure_dir",
        autospec=True,
    ) as m:
        yield m


@pytest.fixture
def mock_util_find_devs_with():
    with mock.patch(MOCKPATH + "util.find_devs_with", autospec=True) as m:
        yield m


@pytest.fixture
def mock_util_load_file():
    with mock.patch(
        MOCKPATH + "util.load_file",
        autospec=True,
        return_value=b"",
    ) as m:
        yield m


@pytest.fixture
def mock_util_mount_cb():
    with mock.patch(
        MOCKPATH + "util.mount_cb",
        autospec=True,
        return_value=({}, "", {}, {}),
    ) as m:
        yield m


@pytest.fixture
def wrapped_util_write_file():
    with mock.patch.object(
        dsaz.util,
        "write_file",
        wraps=write_file,
    ) as m:
        yield m


@pytest.fixture
def patched_data_dir_path(tmpdir):
    data_dir_path = Path(tmpdir) / "data_dir"
    data_dir_path.mkdir()
    data_dir = str(data_dir_path)

    with mock.patch(MOCKPATH + "AGENT_SEED_DIR", data_dir):
        with mock.patch.dict(dsaz.BUILTIN_DS_CONFIG, {"data_dir": data_dir}):
            yield data_dir_path


@pytest.fixture
def patched_markers_dir_path(tmpdir):
    patched_markers_dir_path = Path(tmpdir) / "markers"
    patched_markers_dir_path.mkdir()

    yield patched_markers_dir_path


@pytest.fixture
def patched_reported_ready_marker_path(azure_ds, patched_markers_dir_path):
    reported_ready_marker = patched_markers_dir_path / "reported_ready"
    with mock.patch.object(
        azure_ds, "_reported_ready_marker_file", str(reported_ready_marker)
    ):
        yield reported_ready_marker


@pytest.fixture
def telemetry_reporter(tmp_path):
    kvp_file_path = tmp_path / "kvp_pool_file"
    kvp_file_path.write_bytes(b"")
    reporter = HyperVKvpReportingHandler(kvp_file_path=str(kvp_file_path))

    dsaz.kvp.instantiated_handler_registry.register_item("telemetry", reporter)
    yield reporter
    dsaz.kvp.instantiated_handler_registry.unregister_item("telemetry")


def fake_http_error_for_code(status_code: int):
    response_failure = requests.Response()
    response_failure.status_code = status_code
    return requests.exceptions.HTTPError(
        "fake error",
        response=response_failure,
    )


def construct_ovf_env(
    *,
    custom_data=None,
    hostname="test-host",
    username="test-user",
    password=None,
    public_keys=None,
    disable_ssh_password_auth=None,
    preprovisioned_vm=None,
    preprovisioned_vm_type=None,
):
    content = [
        '<?xml version="1.0" encoding="utf-8"?>',
        '<ns0:Environment xmlns="http://schemas.dmtf.org/ovf/environment/1"',
        'xmlns:ns0="http://schemas.dmtf.org/ovf/environment/1"',
        'xmlns:ns1="http://schemas.microsoft.com/windowsazure"',
        'xmlns:xsi="http://www.w3.org/2001/XMLSchema-instance">',
        "<ns1:ProvisioningSection>",
        "<ns1:Version>1.0</ns1:Version>",
        "<ns1:LinuxProvisioningConfigurationSet>",
        "<ns1:ConfigurationSetType>"
        "LinuxProvisioningConfiguration"
        "</ns1:ConfigurationSetType>",
    ]
    if hostname is not None:
        content.append("<ns1:HostName>%s</ns1:HostName>" % hostname)
    if username is not None:
        content.append("<ns1:UserName>%s</ns1:UserName>" % username)
    if password is not None:
        content.append("<ns1:UserPassword>%s</ns1:UserPassword>" % password)
    if custom_data is not None:
        content.append(
            "<ns1:CustomData>%s</ns1:CustomData>" % (b64e(custom_data))
        )
    if disable_ssh_password_auth is not None:
        content.append(
            "<ns1:DisableSshPasswordAuthentication>%s"
            % str(disable_ssh_password_auth).lower()
            + "</ns1:DisableSshPasswordAuthentication>"
        )
    if public_keys is not None:
        content += ["<ns1:SSH>", "<ns1:PublicKeys>"]
        for public_key in public_keys:
            content.append("<ns1:PublicKey>")
            fp = public_key.get("fingerprint")
            if fp is not None:
                content.append("<ns1:Fingerprint>%s</ns1:Fingerprint>" % fp)
            path = public_key.get("path")
            if path is not None:
                content.append("<ns1:Path>%s</ns1:Path>" % path)
            value = public_key.get("value")
            if value is not None:
                content.append("<ns1:Value>%s</ns1:Value>" % value)
            content.append("</ns1:PublicKey>")
        content += ["</ns1:PublicKeys>", "</ns1:SSH>"]
    content += [
        "</ns1:LinuxProvisioningConfigurationSet>",
        "</ns1:ProvisioningSection>",
        "<ns1:PlatformSettingsSection>",
        "<ns1:Version>1.0</ns1:Version>",
        "<ns1:PlatformSettings>",
        "<ns1:KmsServerHostname>"
        "kms.core.windows.net"
        "</ns1:KmsServerHostname>",
        "<ns1:ProvisionGuestAgent>false</ns1:ProvisionGuestAgent>",
        '<ns1:GuestAgentPackageName xsi:nil="true" />',
    ]
    if preprovisioned_vm is not None:
        content.append(
            "<ns1:PreprovisionedVm>%s</ns1:PreprovisionedVm>"
            % str(preprovisioned_vm).lower()
        )

    if preprovisioned_vm_type is None:
        content.append('<ns1:PreprovisionedVMType xsi:nil="true" />')
    else:
        content.append(
            "<ns1:PreprovisionedVMType>%s</ns1:PreprovisionedVMType>"
            % preprovisioned_vm_type
        )
    content += [
        "</ns1:PlatformSettings>",
        "</ns1:PlatformSettingsSection>",
        "</ns0:Environment>",
    ]

    return "\n".join(content)


NETWORK_METADATA = {
    "compute": {
        "location": "eastus2",
        "name": "my-hostname",
        "offer": "UbuntuServer",
        "osType": "Linux",
        "placementGroupId": "",
        "platformFaultDomain": "0",
        "platformUpdateDomain": "0",
        "publisher": "Canonical",
        "resourceGroupName": "srugroup1",
        "sku": "19.04-DAILY",
        "subscriptionId": "12aad61c-6de4-4e53-a6c6-5aff52a83777",
        "tags": "",
        "version": "19.04.201906190",
        "vmId": "ff702a6b-cb6a-4fcd-ad68-b4ce38227642",
        "vmScaleSetName": "",
        "vmSize": "Standard_DS1_v2",
        "zone": "",
        "publicKeys": [{"keyData": "ssh-rsa key1", "path": "path1"}],
    },
    "network": {
        "interface": [
            {
                "macAddress": "000D3A047598",
                "ipv6": {"ipAddress": []},
                "ipv4": {
                    "subnet": [{"prefix": "24", "address": "10.0.0.0"}],
                    "ipAddress": [
                        {
                            "privateIpAddress": "10.0.0.4",
                            "publicIpAddress": "104.46.124.81",
                        }
                    ],
                },
            }
        ]
    },
}

SECONDARY_INTERFACE = {
    "macAddress": "220D3A047598",
    "ipv6": {"ipAddress": []},
    "ipv4": {
        "subnet": [{"prefix": "24", "address": "10.0.1.0"}],
        "ipAddress": [
            {
                "privateIpAddress": "10.0.1.5",
            }
        ],
    },
}

SECONDARY_INTERFACE_NO_IP = {
    "macAddress": "220D3A047598",
    "ipv6": {"ipAddress": []},
    "ipv4": {
        "subnet": [{"prefix": "24", "address": "10.0.1.0"}],
        "ipAddress": [],
    },
}

IMDS_NETWORK_METADATA = {
    "interface": [
        {
            "macAddress": "000D3A047598",
            "ipv6": {"ipAddress": []},
            "ipv4": {
                "subnet": [{"prefix": "24", "address": "10.0.0.0"}],
                "ipAddress": [
                    {
                        "privateIpAddress": "10.0.0.4",
                        "publicIpAddress": "104.46.124.81",
                    }
                ],
            },
        }
    ]
}

EXAMPLE_UUID = "d0df4c54-4ecb-4a4b-9954-5bdf3ed5c3b8"


class TestGenerateNetworkConfig:
    @pytest.mark.parametrize(
        "label,metadata,ip_config,expected",
        [
            (
                "simple interface",
                NETWORK_METADATA["network"],
                True,
                {
                    "ethernets": {
                        "eth0": {
                            "dhcp4": True,
                            "dhcp4-overrides": {"route-metric": 100},
                            "dhcp6": False,
                            "match": {"macaddress": "00:0d:3a:04:75:98"},
                            "set-name": "eth0",
                        }
                    },
                    "version": 2,
                },
            ),
            (
                "hv_netvsc driver",
                {
                    "interface": [
                        {
                            "macAddress": "001122334400",
                            "ipv6": {"ipAddress": []},
                            "ipv4": {
                                "subnet": [
                                    {"prefix": "24", "address": "10.0.0.0"}
                                ],
                                "ipAddress": [
                                    {
                                        "privateIpAddress": "10.0.0.4",
                                        "publicIpAddress": "104.46.124.81",
                                    }
                                ],
                            },
                        }
                    ]
                },
                True,
                {
                    "ethernets": {
                        "eth0": {
                            "dhcp4": True,
                            "dhcp4-overrides": {"route-metric": 100},
                            "dhcp6": False,
                            "match": {
                                "macaddress": "00:11:22:33:44:00",
                                "driver": "hv_netvsc",
                            },
                            "set-name": "eth0",
                        }
                    },
                    "version": 2,
                },
            ),
            (
                "unknown",
                {
                    "interface": [
                        {
                            "macAddress": "001122334401",
                            "ipv6": {"ipAddress": []},
                            "ipv4": {
                                "subnet": [
                                    {"prefix": "24", "address": "10.0.0.0"}
                                ],
                                "ipAddress": [
                                    {
                                        "privateIpAddress": "10.0.0.4",
                                        "publicIpAddress": "104.46.124.81",
                                    }
                                ],
                            },
                        }
                    ]
                },
                True,
                {
                    "ethernets": {
                        "eth0": {
                            "dhcp4": True,
                            "dhcp4-overrides": {"route-metric": 100},
                            "dhcp6": False,
                            "match": {
                                "macaddress": "00:11:22:33:44:01",
                                "driver": "unknown",
                            },
                            "set-name": "eth0",
                        }
                    },
                    "version": 2,
                },
            ),
            (
                "unknown with unknown matching VF",
                {
                    "interface": [
                        {
                            "macAddress": "001122334402",
                            "ipv6": {"ipAddress": []},
                            "ipv4": {
                                "subnet": [
                                    {"prefix": "24", "address": "10.0.0.0"}
                                ],
                                "ipAddress": [
                                    {
                                        "privateIpAddress": "10.0.0.4",
                                        "publicIpAddress": "104.46.124.81",
                                    }
                                ],
                            },
                        }
                    ]
                },
                True,
                {
                    "ethernets": {
                        "eth0": {
                            "dhcp4": True,
                            "dhcp4-overrides": {"route-metric": 100},
                            "dhcp6": False,
                            "match": {
                                "macaddress": "00:11:22:33:44:02",
                            },
                            "set-name": "eth0",
                        }
                    },
                    "version": 2,
                },
            ),
            (
                "multiple interfaces with increasing route metric",
                {
                    "interface": [
                        {
                            "macAddress": "000D3A047598",
                            "ipv6": {"ipAddress": []},
                            "ipv4": {
                                "subnet": [
                                    {"prefix": "24", "address": "10.0.0.0"}
                                ],
                                "ipAddress": [
                                    {
                                        "privateIpAddress": "10.0.0.4",
                                        "publicIpAddress": "104.46.124.81",
                                    }
                                ],
                            },
                        }
                    ]
                    * 3
                },
                True,
                {
                    "ethernets": {
                        "eth0": {
                            "dhcp4": True,
                            "dhcp4-overrides": {"route-metric": 100},
                            "dhcp6": False,
                            "match": {"macaddress": "00:0d:3a:04:75:98"},
                            "set-name": "eth0",
                        },
                        "eth1": {
                            "set-name": "eth1",
                            "match": {"macaddress": "00:0d:3a:04:75:98"},
                            "dhcp6": False,
                            "dhcp4": True,
                            "dhcp4-overrides": {"route-metric": 200},
                        },
                        "eth2": {
                            "set-name": "eth2",
                            "match": {"macaddress": "00:0d:3a:04:75:98"},
                            "dhcp6": False,
                            "dhcp4": True,
                            "dhcp4-overrides": {"route-metric": 300},
                        },
                    },
                    "version": 2,
                },
            ),
            (
                "secondary IPv4s are static",
                {
                    "interface": [
                        {
                            "macAddress": "000D3A047598",
                            "ipv6": {
                                "subnet": [
                                    {
                                        "prefix": "10",
                                        "address": "2001:dead:beef::16",
                                    }
                                ],
                                "ipAddress": [
                                    {"privateIpAddress": "2001:dead:beef::1"}
                                ],
                            },
                            "ipv4": {
                                "subnet": [
                                    {"prefix": "24", "address": "10.0.0.0"},
                                ],
                                "ipAddress": [
                                    {
                                        "privateIpAddress": "10.0.0.4",
                                        "publicIpAddress": "104.46.124.81",
                                    },
                                    {
                                        "privateIpAddress": "11.0.0.5",
                                        "publicIpAddress": "104.46.124.82",
                                    },
                                    {
                                        "privateIpAddress": "12.0.0.6",
                                        "publicIpAddress": "104.46.124.83",
                                    },
                                ],
                            },
                        }
                    ]
                },
                True,
                {
                    "ethernets": {
                        "eth0": {
                            "addresses": ["11.0.0.5/24", "12.0.0.6/24"],
                            "dhcp4": True,
                            "dhcp4-overrides": {"route-metric": 100},
                            "dhcp6": True,
                            "dhcp6-overrides": {"route-metric": 100},
                            "match": {"macaddress": "00:0d:3a:04:75:98"},
                            "set-name": "eth0",
                        }
                    },
                    "version": 2,
                },
            ),
            (
                "secondary IPv4s are not configured",
                {
                    "interface": [
                        {
                            "macAddress": "000D3A047598",
                            "ipv6": {
                                "subnet": [
                                    {
                                        "prefix": "10",
                                        "address": "2001:dead:beef::16",
                                    }
                                ],
                                "ipAddress": [
                                    {"privateIpAddress": "2001:dead:beef::1"}
                                ],
                            },
                            "ipv4": {
                                "subnet": [
                                    {"prefix": "24", "address": "10.0.0.0"},
                                ],
                                "ipAddress": [
                                    {
                                        "privateIpAddress": "10.0.0.4",
                                        "publicIpAddress": "104.46.124.81",
                                    },
                                    {
                                        "privateIpAddress": "11.0.0.5",
                                        "publicIpAddress": "104.46.124.82",
                                    },
                                    {
                                        "privateIpAddress": "12.0.0.6",
                                        "publicIpAddress": "104.46.124.83",
                                    },
                                ],
                            },
                        }
                    ]
                },
                False,
                {
                    "ethernets": {
                        "eth0": {
                            "dhcp4": True,
                            "dhcp4-overrides": {"route-metric": 100},
                            "dhcp6": True,
                            "dhcp6-overrides": {"route-metric": 100},
                            "match": {"macaddress": "00:0d:3a:04:75:98"},
                            "set-name": "eth0",
                        }
                    },
                    "version": 2,
                },
            ),
            (
                "ipv6 secondaries",
                {
                    "interface": [
                        {
                            "macAddress": "000D3A047598",
                            "ipv6": {
                                "subnet": [
                                    {
                                        "prefix": "10",
                                        "address": "2001:dead:beef::16",
                                    }
                                ],
                                "ipAddress": [
                                    {"privateIpAddress": "2001:dead:beef::1"},
                                    {"privateIpAddress": "2001:dead:beef::2"},
                                ],
                            },
                        }
                    ]
                },
                True,
                {
                    "ethernets": {
                        "eth0": {
                            "addresses": ["2001:dead:beef::2/10"],
                            "dhcp4": True,
                            "dhcp4-overrides": {"route-metric": 100},
                            "dhcp6": True,
                            "dhcp6-overrides": {"route-metric": 100},
                            "match": {"macaddress": "00:0d:3a:04:75:98"},
                            "set-name": "eth0",
                        }
                    },
                    "version": 2,
                },
            ),
            (
                "ipv6 secondaries not configured",
                {
                    "interface": [
                        {
                            "macAddress": "000D3A047598",
                            "ipv6": {
                                "subnet": [
                                    {
                                        "prefix": "10",
                                        "address": "2001:dead:beef::16",
                                    }
                                ],
                                "ipAddress": [
                                    {"privateIpAddress": "2001:dead:beef::1"},
                                    {"privateIpAddress": "2001:dead:beef::2"},
                                ],
                            },
                        }
                    ]
                },
                False,
                {
                    "ethernets": {
                        "eth0": {
                            "dhcp4": True,
                            "dhcp4-overrides": {"route-metric": 100},
                            "dhcp6": True,
                            "dhcp6-overrides": {"route-metric": 100},
                            "match": {"macaddress": "00:0d:3a:04:75:98"},
                            "set-name": "eth0",
                        }
                    },
                    "version": 2,
                },
            ),
        ],
    )
    def test_parsing_scenarios(
        self, label, mock_get_interfaces, metadata, ip_config, expected
    ):
        assert (
            dsaz.generate_network_config_from_instance_network_metadata(
                metadata, apply_network_config_for_secondary_ips=ip_config
            )
            == expected
        )


class TestNetworkConfig:
    fallback_config = {
        "version": 1,
        "config": [
            {
                "type": "physical",
                "name": "eth0",
                "mac_address": "00:11:22:33:44:55",
                "params": {"driver": "hv_netvsc"},
                "subnets": [{"type": "dhcp"}],
            }
        ],
    }

    def test_single_ipv4_nic_configuration(
        self, azure_ds, mock_get_interfaces
    ):
        """Network config emits dhcp on single nic with ipv4"""
        expected = {
            "ethernets": {
                "eth0": {
                    "dhcp4": True,
                    "dhcp4-overrides": {"route-metric": 100},
                    "dhcp6": False,
                    "match": {"macaddress": "00:0d:3a:04:75:98"},
                    "set-name": "eth0",
                }
            },
            "version": 2,
        }
        azure_ds._metadata_imds = NETWORK_METADATA

        assert azure_ds.network_config == expected

    def test_uses_fallback_cfg_when_apply_network_config_is_false(
        self, azure_ds, mock_generate_fallback_config
    ):
        azure_ds.ds_cfg["apply_network_config"] = False
        azure_ds._metadata_imds = NETWORK_METADATA
        mock_generate_fallback_config.return_value = self.fallback_config

        assert azure_ds.network_config == self.fallback_config

    def test_uses_fallback_cfg_when_imds_metadata_unset(
        self, azure_ds, mock_generate_fallback_config
    ):
        azure_ds._metadata_imds = UNSET
        mock_generate_fallback_config.return_value = self.fallback_config

        assert azure_ds.network_config == self.fallback_config

    def test_uses_fallback_cfg_when_no_network_metadata(
        self, azure_ds, mock_generate_fallback_config
    ):
        """Network config generates fallback network config when the
        IMDS instance metadata is corrupted/invalid, such as when
        network metadata is not present.
        """
        imds_metadata_missing_network_metadata = copy.deepcopy(
            NETWORK_METADATA
        )
        del imds_metadata_missing_network_metadata["network"]
        mock_generate_fallback_config.return_value = self.fallback_config
        azure_ds._metadata_imds = imds_metadata_missing_network_metadata

        assert azure_ds.network_config == self.fallback_config

    def test_uses_fallback_cfg_when_no_interface_metadata(
        self, azure_ds, mock_generate_fallback_config
    ):
        """Network config generates fallback network config when the
        IMDS instance metadata is corrupted/invalid, such as when
        network interface metadata is not present.
        """
        imds_metadata_missing_interface_metadata = copy.deepcopy(
            NETWORK_METADATA
        )
        del imds_metadata_missing_interface_metadata["network"]["interface"]
        mock_generate_fallback_config.return_value = self.fallback_config
        azure_ds._metadata_imds = imds_metadata_missing_interface_metadata

        assert azure_ds.network_config == self.fallback_config


class TestAzureDataSource(CiTestCase):
    with_logs = True

    def setUp(self):
        super(TestAzureDataSource, self).setUp()
        self.tmp = self.tmp_dir()

        # patch cloud_dir, so our 'seed_dir' is guaranteed empty
        self.paths = helpers.Paths(
            {"cloud_dir": self.tmp, "run_dir": self.tmp}
        )
        self.waagent_d = os.path.join(self.tmp, "var", "lib", "waagent")

        self.patches = ExitStack()
        self.addCleanup(self.patches.close)

        self.patches.enter_context(
            mock.patch.object(dsaz, "_get_random_seed", return_value="wild")
        )

        self.m_dhcp = self.patches.enter_context(
            mock.patch.object(
                dsaz,
                "EphemeralDHCPv4",
            )
        )
        self.m_dhcp.return_value.lease = {}
        self.m_dhcp.return_value.iface = "eth4"

        self.m_fetch = self.patches.enter_context(
            mock.patch.object(
                dsaz.imds,
                "fetch_metadata_with_api_fallback",
                mock.MagicMock(return_value=NETWORK_METADATA),
            )
        )
        self.m_fallback_nic = self.patches.enter_context(
            mock.patch(
                "cloudinit.sources.net.find_fallback_nic", return_value="eth9"
            )
        )
        self.m_remove_ubuntu_network_scripts = self.patches.enter_context(
            mock.patch.object(
                dsaz,
                "maybe_remove_ubuntu_network_config_scripts",
                mock.MagicMock(),
            )
        )
        super(TestAzureDataSource, self).setUp()

    def apply_patches(self, patches):
        for module, name, new in patches:
            self.patches.enter_context(mock.patch.object(module, name, new))

    def _get_mockds(self):
        sysctl_out = (
            "dev.storvsc.3.%pnpinfo: "
            "classid=ba6163d9-04a1-4d29-b605-72e2ffb1dc7f "
            "deviceid=f8b3781b-1e82-4818-a1c3-63d806ec15bb\n"
        )
        sysctl_out += (
            "dev.storvsc.2.%pnpinfo: "
            "classid=ba6163d9-04a1-4d29-b605-72e2ffb1dc7f "
            "deviceid=f8b3781a-1e82-4818-a1c3-63d806ec15bb\n"
        )
        sysctl_out += (
            "dev.storvsc.1.%pnpinfo: "
            "classid=32412632-86cb-44a2-9b5c-50d1417354f5 "
            "deviceid=00000000-0001-8899-0000-000000000000\n"
        )
        camctl_devbus = """
scbus0 on ata0 bus 0
scbus1 on ata1 bus 0
scbus2 on blkvsc0 bus 0
scbus3 on blkvsc1 bus 0
scbus4 on storvsc2 bus 0
scbus5 on storvsc3 bus 0
scbus-1 on xpt0 bus 0
        """
        camctl_dev = """
<Msft Virtual CD/ROM 1.0>          at scbus1 target 0 lun 0 (cd0,pass0)
<Msft Virtual Disk 1.0>            at scbus2 target 0 lun 0 (da0,pass1)
<Msft Virtual Disk 1.0>            at scbus3 target 1 lun 0 (da1,pass2)
        """
        self.apply_patches(
            [
                (
                    dsaz,
                    "get_dev_storvsc_sysctl",
                    mock.MagicMock(return_value=sysctl_out),
                ),
                (
                    dsaz,
                    "get_camcontrol_dev_bus",
                    mock.MagicMock(return_value=camctl_devbus),
                ),
                (
                    dsaz,
                    "get_camcontrol_dev",
                    mock.MagicMock(return_value=camctl_dev),
                ),
            ]
        )
        return dsaz

    def _get_ds(
        self,
        data,
        distro="ubuntu",
        apply_network=None,
        instance_id=None,
        write_ovf_to_data_dir: bool = False,
        write_ovf_to_seed_dir: bool = True,
    ):
        def _wait_for_files(flist, _maxwait=None, _naplen=None):
            data["waited"] = flist
            return []

        def _load_possible_azure_ds(seed_dir, cache_dir):
            yield seed_dir
            yield dsaz.DEFAULT_PROVISIONING_ISO_DEV
            yield from data.get("dsdevs", [])
            if cache_dir:
                yield cache_dir

        seed_dir = os.path.join(self.paths.seed_dir, "azure")
        if write_ovf_to_seed_dir and data.get("ovfcontent") is not None:
            populate_dir(seed_dir, {"ovf-env.xml": data["ovfcontent"]})

        if write_ovf_to_data_dir and data.get("ovfcontent") is not None:
            populate_dir(self.waagent_d, {"ovf-env.xml": data["ovfcontent"]})

        dsaz.BUILTIN_DS_CONFIG["data_dir"] = self.waagent_d

        self.m_get_metadata_from_fabric = mock.MagicMock(return_value=[])
        self.m_report_failure_to_fabric = mock.MagicMock(autospec=True)
        self.m_list_possible_azure_ds = mock.MagicMock(
            side_effect=_load_possible_azure_ds
        )

        if instance_id:
            self.instance_id = instance_id
        else:
            self.instance_id = EXAMPLE_UUID

        def _dmi_mocks(key):
            if key == "system-uuid":
                return self.instance_id
            elif key == "chassis-asset-tag":
                return "7783-7084-3265-9085-8269-3286-77"
            raise RuntimeError()

        self.m_read_dmi_data = mock.MagicMock(autospec=True)
        self.m_read_dmi_data.side_effect = _dmi_mocks

        self.apply_patches(
            [
                (
                    dsaz,
                    "list_possible_azure_ds",
                    self.m_list_possible_azure_ds,
                ),
                (
                    dsaz,
                    "get_metadata_from_fabric",
                    self.m_get_metadata_from_fabric,
                ),
                (
                    dsaz,
                    "report_failure_to_fabric",
                    self.m_report_failure_to_fabric,
                ),
                (dsaz, "get_boot_telemetry", mock.MagicMock()),
                (dsaz, "get_system_info", mock.MagicMock()),
                (
                    dsaz.net,
                    "get_interface_mac",
                    mock.MagicMock(return_value="00:15:5d:69:63:ba"),
                ),
                (dsaz.subp, "which", lambda x: True),
                (
                    dmi,
                    "read_dmi_data",
                    self.m_read_dmi_data,
                ),
                (
                    dsaz.util,
                    "wait_for_files",
                    mock.MagicMock(side_effect=_wait_for_files),
                ),
            ]
        )

        if isinstance(distro, str):
            distro_cls = distros.fetch(distro)
            distro = distro_cls(distro, data.get("sys_cfg", {}), self.paths)
        distro.get_tmp_exec_path = mock.Mock(side_effect=self.tmp_dir)
        dsrc = dsaz.DataSourceAzure(
            data.get("sys_cfg", {}), distro=distro, paths=self.paths
        )
        if apply_network is not None:
            dsrc.ds_cfg["apply_network_config"] = apply_network

        return dsrc

    def _get_and_setup(self, dsrc):
        ret = dsrc.get_data()
        if ret:
            dsrc.setup(True)
        return ret

    def xml_equals(self, oxml, nxml):
        """Compare two sets of XML to make sure they are equal"""

        def create_tag_index(xml):
            et = ET.fromstring(xml)
            ret = {}
            for x in et.iter():
                ret[x.tag] = x
            return ret

        def tags_exists(x, y):
            for tag in x.keys():
                assert tag in y
            for tag in y.keys():
                assert tag in x

        def tags_equal(x, y):
            for x_val in x.values():
                y_val = y.get(x_val.tag)
                assert x_val.text == y_val.text

        old_cnt = create_tag_index(oxml)
        new_cnt = create_tag_index(nxml)
        tags_exists(old_cnt, new_cnt)
        tags_equal(old_cnt, new_cnt)

    def xml_notequals(self, oxml, nxml):
        try:
            self.xml_equals(oxml, nxml)
        except AssertionError:
            return
        raise AssertionError("XML is the same")

    def test_get_resource_disk(self):
        ds = self._get_mockds()
        dev = ds.get_resource_disk_on_freebsd(1)
        self.assertEqual("da1", dev)

    def test_not_ds_detect_seed_should_return_no_datasource(self):
        """Check seed_dir using ds_detect and return False."""
        # Return a non-matching asset tag value
        data = {}
        dsrc = self._get_ds(data)
        self.m_read_dmi_data.side_effect = lambda x: "notazure"
        with mock.patch.object(
            dsrc, "crawl_metadata"
        ) as m_crawl_metadata, mock.patch.object(
            dsrc, "_report_failure"
        ) as m_report_failure:
            ret = dsrc.get_data()
            assert self.m_read_dmi_data.mock_calls == [
                mock.call("chassis-asset-tag")
            ]
            self.assertFalse(ret)
            # Assert that for non viable platforms,
            # there is no communication with the Azure datasource.
            self.assertEqual(0, m_crawl_metadata.call_count)
            self.assertEqual(0, m_report_failure.call_count)

    def test_platform_viable_but_no_devs_should_return_no_datasource(self):
        """For platforms where the Azure platform is viable
        (which is indicated by the matching asset tag),
        the absence of any devs at all (devs == candidate sources
        for crawling Azure datasource) is NOT expected.
        Report failure to Azure as this is an unexpected fatal error.
        """
        data = {}
        dsrc = self._get_ds(data)
        with mock.patch.object(dsrc, "_report_failure") as m_report_failure:
            ret = dsrc.get_data()
            self.assertFalse(ret)
            self.assertEqual(1, m_report_failure.call_count)

    def test_crawl_metadata_exception_returns_no_datasource(self):
        data = {}
        dsrc = self._get_ds(data)
        with mock.patch.object(dsrc, "crawl_metadata") as m_crawl_metadata:
            m_crawl_metadata.side_effect = Exception
            ret = dsrc.get_data()
            self.assertEqual(1, m_crawl_metadata.call_count)
            self.assertFalse(ret)

    def test_crawl_metadata_exception_should_report_failure(self):
        data = {}
        dsrc = self._get_ds(data)
        with mock.patch.object(
            dsrc, "crawl_metadata"
        ) as m_crawl_metadata, mock.patch.object(
            dsrc, "_report_failure"
        ) as m_report_failure:
            m_crawl_metadata.side_effect = Exception
            dsrc.get_data()
            self.assertEqual(1, m_crawl_metadata.call_count)
            m_report_failure.assert_called_once_with(mock.ANY)

    def test_crawl_metadata_exc_should_log_could_not_crawl_msg(self):
        data = {}
        dsrc = self._get_ds(data)
        with mock.patch.object(dsrc, "crawl_metadata") as m_crawl_metadata:
            m_crawl_metadata.side_effect = Exception
            dsrc.get_data()
            self.assertEqual(1, m_crawl_metadata.call_count)
            self.assertIn(
                "Azure datasource failure occurred:", self.logs.getvalue()
            )

    def test_basic_seed_dir(self):
        data = {
            "ovfcontent": construct_ovf_env(hostname="myhost"),
            "sys_cfg": {},
        }
        dsrc = self._get_ds(data)
        ret = dsrc.get_data()
        self.assertTrue(ret)
        self.assertEqual(dsrc.userdata_raw, "")
        self.assertEqual(dsrc.metadata["local-hostname"], "myhost")
        self.assertTrue(
            os.path.isfile(os.path.join(self.waagent_d, "ovf-env.xml"))
        )
        self.assertEqual("azure", dsrc.cloud_name)
        self.assertEqual("azure", dsrc.platform_type)
        self.assertEqual(
            "seed-dir (%s/seed/azure)" % self.tmp, dsrc.subplatform
        )

    def test_data_dir_without_imds_data(self):
        data = {
            "ovfcontent": construct_ovf_env(hostname="myhost"),
            "sys_cfg": {},
        }
        dsrc = self._get_ds(
            data, write_ovf_to_data_dir=True, write_ovf_to_seed_dir=False
        )

        self.m_fetch.return_value = {}
        with mock.patch(MOCKPATH + "util.mount_cb") as m_mount_cb:
            m_mount_cb.side_effect = [
                MountFailedError("fail"),
                ({"local-hostname": "me"}, "ud", {"cfg": ""}, {}),
            ]
            ret = dsrc.get_data()

        self.assertTrue(ret)
        self.assertEqual(dsrc.userdata_raw, "")
        self.assertEqual(dsrc.metadata["local-hostname"], "myhost")
        self.assertTrue(
            os.path.isfile(os.path.join(self.waagent_d, "ovf-env.xml"))
        )
        self.assertEqual("azure", dsrc.cloud_name)
        self.assertEqual("azure", dsrc.platform_type)
        self.assertEqual("seed-dir (%s)" % self.waagent_d, dsrc.subplatform)

    def test_basic_dev_file(self):
        """When a device path is used, present that in subplatform."""
        data = {"sys_cfg": {}, "dsdevs": ["/dev/cd0"]}
        dsrc = self._get_ds(data)
        # DSAzure will attempt to mount /dev/sr0 first, which should
        # fail with mount error since the list of devices doesn't have
        # /dev/sr0
        with mock.patch(MOCKPATH + "util.mount_cb") as m_mount_cb:
            m_mount_cb.side_effect = [
                MountFailedError("fail"),
                ({"local-hostname": "me"}, "ud", {"cfg": ""}, {}),
            ]
            self.assertTrue(dsrc.get_data())
        self.assertEqual(dsrc.userdata_raw, "ud")
        self.assertEqual(dsrc.metadata["local-hostname"], "me")
        self.assertEqual("azure", dsrc.cloud_name)
        self.assertEqual("azure", dsrc.platform_type)
        self.assertEqual("config-disk (/dev/cd0)", dsrc.subplatform)

    def test_get_data_non_ubuntu_will_not_remove_network_scripts(self):
        """get_data on non-Ubuntu will not remove ubuntu net scripts."""
        data = {
            "ovfcontent": construct_ovf_env(
                hostname="myhost", username="myuser"
            ),
            "sys_cfg": {},
        }

        dsrc = self._get_ds(data, distro="debian")
        dsrc.get_data()
        self.m_remove_ubuntu_network_scripts.assert_not_called()

    def test_get_data_on_ubuntu_will_remove_network_scripts(self):
        """get_data will remove ubuntu net scripts on Ubuntu distro."""
        sys_cfg = {"datasource": {"Azure": {"apply_network_config": True}}}
        data = {
            "ovfcontent": construct_ovf_env(),
            "sys_cfg": sys_cfg,
        }

        dsrc = self._get_ds(data, distro="ubuntu")
        dsrc.get_data()
        self.m_remove_ubuntu_network_scripts.assert_called_once_with()

    def test_get_data_on_ubuntu_will_not_remove_network_scripts_disabled(self):
        """When apply_network_config false, do not remove scripts on Ubuntu."""
        sys_cfg = {"datasource": {"Azure": {"apply_network_config": False}}}
        data = {
            "ovfcontent": construct_ovf_env(),
            "sys_cfg": sys_cfg,
        }

        dsrc = self._get_ds(data, distro="ubuntu")
        dsrc.get_data()
        self.m_remove_ubuntu_network_scripts.assert_not_called()

    def test_crawl_metadata_returns_structured_data_and_caches_nothing(self):
        """Return all structured metadata and cache no class attributes."""
        data = {
            "ovfcontent": construct_ovf_env(
                hostname="myhost", username="myuser", custom_data="FOOBAR"
            ),
            "sys_cfg": {},
        }
        dsrc = self._get_ds(data)
        expected_cfg = {
            "PreprovisionedVMType": None,
            "PreprovisionedVm": False,
            "system_info": {"default_user": {"name": "myuser"}},
        }
        expected_metadata = {
            "imds": NETWORK_METADATA,
            "instance-id": EXAMPLE_UUID,
            "local-hostname": "myhost",
            "random_seed": "wild",
        }

        crawled_metadata = dsrc.crawl_metadata()

        self.assertCountEqual(
            crawled_metadata.keys(),
            ["cfg", "files", "metadata", "userdata_raw"],
        )
        self.assertEqual(crawled_metadata["cfg"], expected_cfg)
        self.assertEqual(
            list(crawled_metadata["files"].keys()), ["ovf-env.xml"]
        )
        self.assertIn(
            b"<ns1:HostName>myhost</ns1:HostName>",
            crawled_metadata["files"]["ovf-env.xml"],
        )
        self.assertEqual(crawled_metadata["metadata"], expected_metadata)
        self.assertEqual(crawled_metadata["userdata_raw"], b"FOOBAR")
        self.assertEqual(dsrc.userdata_raw, None)
        self.assertEqual(dsrc.metadata, {})
        self.assertEqual(dsrc._metadata_imds, UNSET)
        self.assertFalse(
            os.path.isfile(os.path.join(self.waagent_d, "ovf-env.xml"))
        )

    def test_crawl_metadata_raises_invalid_metadata_on_error(self):
        """crawl_metadata raises an exception on invalid ovf-env.xml."""
        data = {"ovfcontent": "BOGUS", "sys_cfg": {}}
        dsrc = self._get_ds(data)
        error_msg = (
            "BrokenAzureDataSource: Invalid ovf-env.xml:"
            " syntax error: line 1, column 0"
        )
        with self.assertRaises(InvalidMetaDataException) as cm:
            dsrc.crawl_metadata()
        self.assertEqual(str(cm.exception), error_msg)

    def test_crawl_metadata_call_imds_once_no_reprovision(self):
        """If reprovisioning, report ready at the end"""
        ovfenv = construct_ovf_env(preprovisioned_vm=False)

        data = {"ovfcontent": ovfenv, "sys_cfg": {}}
        dsrc = self._get_ds(data)
        dsrc.crawl_metadata()
        self.assertEqual(1, self.m_fetch.call_count)

    @mock.patch("cloudinit.sources.DataSourceAzure.util.write_file")
    @mock.patch(
        "cloudinit.sources.DataSourceAzure.DataSourceAzure._report_ready"
    )
    @mock.patch("cloudinit.sources.DataSourceAzure.DataSourceAzure._poll_imds")
    def test_crawl_metadata_call_imds_twice_with_reprovision(
        self, poll_imds_func, m_report_ready, m_write
    ):
        """If reprovisioning, imds metadata will be fetched twice"""
        ovfenv = construct_ovf_env(preprovisioned_vm=True)

        data = {"ovfcontent": ovfenv, "sys_cfg": {}}
        dsrc = self._get_ds(data)
        poll_imds_func.return_value = ovfenv
        dsrc.crawl_metadata()
        self.assertEqual(2, self.m_fetch.call_count)

    def test_waagent_d_has_0700_perms(self):
        # we expect /var/lib/waagent to be created 0700
        dsrc = self._get_ds({"ovfcontent": construct_ovf_env()})
        ret = dsrc.get_data()
        self.assertTrue(ret)
        self.assertTrue(os.path.isdir(self.waagent_d))
        self.assertEqual(stat.S_IMODE(os.stat(self.waagent_d).st_mode), 0o700)

    def test_network_config_set_from_imds(self):
        """Datasource.network_config returns IMDS network data."""
        sys_cfg = {"datasource": {"Azure": {"apply_network_config": True}}}
        data = {
            "ovfcontent": construct_ovf_env(),
            "sys_cfg": sys_cfg,
        }
        expected_network_config = {
            "ethernets": {
                "eth0": {
                    "set-name": "eth0",
                    "match": {"macaddress": "00:0d:3a:04:75:98"},
                    "dhcp6": False,
                    "dhcp4": True,
                    "dhcp4-overrides": {"route-metric": 100},
                }
            },
            "version": 2,
        }
        dsrc = self._get_ds(data)
        dsrc.get_data()
        self.assertEqual(expected_network_config, dsrc.network_config)

    def test_network_config_set_from_imds_route_metric_for_secondary_nic(self):
        """Datasource.network_config adds route-metric to secondary nics."""
        sys_cfg = {"datasource": {"Azure": {"apply_network_config": True}}}
        data = {
            "ovfcontent": construct_ovf_env(),
            "sys_cfg": sys_cfg,
        }
        expected_network_config = {
            "ethernets": {
                "eth0": {
                    "set-name": "eth0",
                    "match": {"macaddress": "00:0d:3a:04:75:98"},
                    "dhcp6": False,
                    "dhcp4": True,
                    "dhcp4-overrides": {"route-metric": 100},
                },
                "eth1": {
                    "set-name": "eth1",
                    "match": {"macaddress": "22:0d:3a:04:75:98"},
                    "dhcp6": False,
                    "dhcp4": True,
                    "dhcp4-overrides": {"route-metric": 200},
                },
                "eth2": {
                    "set-name": "eth2",
                    "match": {"macaddress": "33:0d:3a:04:75:98"},
                    "dhcp6": False,
                    "dhcp4": True,
                    "dhcp4-overrides": {"route-metric": 300},
                },
            },
            "version": 2,
        }
        imds_data = copy.deepcopy(NETWORK_METADATA)
        imds_data["network"]["interface"].append(SECONDARY_INTERFACE)
        third_intf = copy.deepcopy(SECONDARY_INTERFACE)
        third_intf["macAddress"] = third_intf["macAddress"].replace("22", "33")
        third_intf["ipv4"]["subnet"][0]["address"] = "10.0.2.0"
        third_intf["ipv4"]["ipAddress"][0]["privateIpAddress"] = "10.0.2.6"
        imds_data["network"]["interface"].append(third_intf)

        self.m_fetch.return_value = imds_data
        dsrc = self._get_ds(data)
        dsrc.get_data()
        self.assertEqual(expected_network_config, dsrc.network_config)

    def test_network_config_set_from_imds_for_secondary_nic_no_ip(self):
        """If an IP address is empty then there should no config for it."""
        sys_cfg = {"datasource": {"Azure": {"apply_network_config": True}}}
        data = {
            "ovfcontent": construct_ovf_env(),
            "sys_cfg": sys_cfg,
        }
        expected_network_config = {
            "ethernets": {
                "eth0": {
                    "set-name": "eth0",
                    "match": {"macaddress": "00:0d:3a:04:75:98"},
                    "dhcp6": False,
                    "dhcp4": True,
                    "dhcp4-overrides": {"route-metric": 100},
                }
            },
            "version": 2,
        }
        imds_data = copy.deepcopy(NETWORK_METADATA)
        imds_data["network"]["interface"].append(SECONDARY_INTERFACE_NO_IP)
        self.m_fetch.return_value = imds_data
        dsrc = self._get_ds(data)
        dsrc.get_data()
        self.assertEqual(expected_network_config, dsrc.network_config)

    def test_availability_zone_set_from_imds(self):
        """Datasource.availability returns IMDS platformFaultDomain."""
        sys_cfg = {"datasource": {"Azure": {"apply_network_config": True}}}
        data = {
            "ovfcontent": construct_ovf_env(),
            "sys_cfg": sys_cfg,
        }
        dsrc = self._get_ds(data)
        dsrc.get_data()
        self.assertEqual("0", dsrc.availability_zone)

    def test_region_set_from_imds(self):
        """Datasource.region returns IMDS region location."""
        sys_cfg = {"datasource": {"Azure": {"apply_network_config": True}}}
        data = {
            "ovfcontent": construct_ovf_env(),
            "sys_cfg": sys_cfg,
        }
        dsrc = self._get_ds(data)
        dsrc.get_data()
        self.assertEqual("eastus2", dsrc.region)

    def test_sys_cfg_set_never_destroy_ntfs(self):
        sys_cfg = {
            "datasource": {
                "Azure": {"never_destroy_ntfs": "user-supplied-value"}
            }
        }
        data = {
            "ovfcontent": construct_ovf_env(),
            "sys_cfg": sys_cfg,
        }

        dsrc = self._get_ds(data)
        ret = self._get_and_setup(dsrc)
        self.assertTrue(ret)
        self.assertEqual(
            dsrc.ds_cfg.get(dsaz.DS_CFG_KEY_PRESERVE_NTFS),
            "user-supplied-value",
        )

    def test_username_used(self):
        data = {"ovfcontent": construct_ovf_env(username="myuser")}

        dsrc = self._get_ds(data)
        ret = dsrc.get_data()
        self.assertTrue(ret)
        self.assertEqual(
            dsrc.cfg["system_info"]["default_user"]["name"], "myuser"
        )

        assert "ssh_pwauth" not in dsrc.cfg

    def test_password_given(self):
        data = {
            "ovfcontent": construct_ovf_env(
                username="myuser", password="mypass"
            )
        }

        dsrc = self._get_ds(data)
        ret = dsrc.get_data()
        self.assertTrue(ret)
        self.assertIn("default_user", dsrc.cfg["system_info"])
        defuser = dsrc.cfg["system_info"]["default_user"]

        # default user should be updated username and should not be locked.
        self.assertEqual(defuser["name"], "myuser")
        self.assertFalse(defuser["lock_passwd"])
        # passwd is crypt formated string $id$salt$encrypted
        # encrypting plaintext with salt value of everything up to final '$'
        # should equal that after the '$'
        self.assertTrue(
            passlib.hash.sha512_crypt.verify(
                "mypass", defuser["hashed_passwd"]
            )
        )

        assert dsrc.cfg["ssh_pwauth"] is True

    def test_password_with_disable_ssh_pw_auth_true(self):
        data = {
            "ovfcontent": construct_ovf_env(
                username="myuser",
                password="mypass",
                disable_ssh_password_auth=True,
            )
        }

        dsrc = self._get_ds(data)
        dsrc.get_data()

        assert dsrc.cfg["ssh_pwauth"] is False

    def test_password_with_disable_ssh_pw_auth_false(self):
        data = {
            "ovfcontent": construct_ovf_env(
                username="myuser",
                password="mypass",
                disable_ssh_password_auth=False,
            )
        }

        dsrc = self._get_ds(data)
        dsrc.get_data()

        assert dsrc.cfg["ssh_pwauth"] is True

    def test_password_with_disable_ssh_pw_auth_unspecified(self):
        data = {
            "ovfcontent": construct_ovf_env(
                username="myuser",
                password="mypass",
                disable_ssh_password_auth=None,
            )
        }

        dsrc = self._get_ds(data)
        dsrc.get_data()

        assert dsrc.cfg["ssh_pwauth"] is True

    def test_no_password_with_disable_ssh_pw_auth_true(self):
        data = {
            "ovfcontent": construct_ovf_env(
                username="myuser",
                disable_ssh_password_auth=True,
            )
        }

        dsrc = self._get_ds(data)
        dsrc.get_data()

        assert dsrc.cfg["ssh_pwauth"] is False

    def test_no_password_with_disable_ssh_pw_auth_false(self):
        data = {
            "ovfcontent": construct_ovf_env(
                username="myuser",
                disable_ssh_password_auth=False,
            )
        }

        dsrc = self._get_ds(data)
        dsrc.get_data()

        assert dsrc.cfg["ssh_pwauth"] is True

    def test_no_password_with_disable_ssh_pw_auth_unspecified(self):
        data = {
            "ovfcontent": construct_ovf_env(
                username="myuser",
                disable_ssh_password_auth=None,
            )
        }

        dsrc = self._get_ds(data)
        dsrc.get_data()

        assert "ssh_pwauth" not in dsrc.cfg

    def test_user_not_locked_if_password_redacted(self):
        data = {
            "ovfcontent": construct_ovf_env(
                username="myuser",
                password=dsaz.DEF_PASSWD_REDACTION,
            )
        }

        dsrc = self._get_ds(data)
        ret = dsrc.get_data()
        self.assertTrue(ret)
        self.assertIn("default_user", dsrc.cfg["system_info"])
        defuser = dsrc.cfg["system_info"]["default_user"]

        # default user should be updated username and should not be locked.
        self.assertEqual(defuser["name"], "myuser")
        self.assertIn("lock_passwd", defuser)
        self.assertFalse(defuser["lock_passwd"])

    def test_userdata_found(self):
        mydata = "FOOBAR"
        data = {"ovfcontent": construct_ovf_env(custom_data=mydata)}

        dsrc = self._get_ds(data)
        ret = dsrc.get_data()
        self.assertTrue(ret)
        self.assertEqual(dsrc.userdata_raw, mydata.encode("utf-8"))

    def test_default_ephemeral_configs_ephemeral_exists(self):
        # make sure the ephemeral configs are correct if disk present
        data = {
            "ovfcontent": construct_ovf_env(),
            "sys_cfg": {},
        }

        orig_exists = dsaz.os.path.exists

        def changed_exists(path):
            return (
                True if path == dsaz.RESOURCE_DISK_PATH else orig_exists(path)
            )

        with mock.patch(MOCKPATH + "os.path.exists", new=changed_exists):
            dsrc = self._get_ds(data)
            ret = dsrc.get_data()
            self.assertTrue(ret)
            cfg = dsrc.get_config_obj()

            self.assertEqual(
                dsrc.device_name_to_device("ephemeral0"),
                dsaz.RESOURCE_DISK_PATH,
            )
            assert "disk_setup" in cfg
            assert "fs_setup" in cfg
            self.assertIsInstance(cfg["disk_setup"], dict)
            self.assertIsInstance(cfg["fs_setup"], list)

    def test_default_ephemeral_configs_ephemeral_does_not_exist(self):
        # make sure the ephemeral configs are correct if disk not present
        data = {
            "ovfcontent": construct_ovf_env(),
            "sys_cfg": {},
        }

        orig_exists = dsaz.os.path.exists

        def changed_exists(path):
            return (
                False if path == dsaz.RESOURCE_DISK_PATH else orig_exists(path)
            )

        with mock.patch(MOCKPATH + "os.path.exists", new=changed_exists):
            dsrc = self._get_ds(data)
            ret = dsrc.get_data()
            self.assertTrue(ret)
            cfg = dsrc.get_config_obj()

            assert "disk_setup" not in cfg
            assert "fs_setup" not in cfg

    def test_userdata_arrives(self):
        userdata = "This is my user-data"
        xml = construct_ovf_env(custom_data=userdata)
        data = {"ovfcontent": xml}
        dsrc = self._get_ds(data)
        dsrc.get_data()

        self.assertEqual(userdata.encode("us-ascii"), dsrc.userdata_raw)

    def test_password_redacted_in_ovf(self):
        data = {
            "ovfcontent": construct_ovf_env(
                username="myuser", password="mypass"
            )
        }
        dsrc = self._get_ds(data)
        ret = dsrc.get_data()

        self.assertTrue(ret)
        ovf_env_path = os.path.join(self.waagent_d, "ovf-env.xml")

        # The XML should not be same since the user password is redacted
        on_disk_ovf = load_file(ovf_env_path)
        self.xml_notequals(data["ovfcontent"], on_disk_ovf)

        # Make sure that the redacted password on disk is not used by CI
        self.assertNotEqual(
            dsrc.cfg.get("password"), dsaz.DEF_PASSWD_REDACTION
        )

        # Make sure that the password was really encrypted
        et = ET.fromstring(on_disk_ovf)
        for elem in et.iter():
            if "UserPassword" in elem.tag:
                self.assertEqual(dsaz.DEF_PASSWD_REDACTION, elem.text)

    def test_ovf_env_arrives_in_waagent_dir(self):
        xml = construct_ovf_env(custom_data="FOODATA")
        dsrc = self._get_ds({"ovfcontent": xml})
        dsrc.get_data()

        # 'data_dir' is '/var/lib/waagent' (walinux-agent's state dir)
        # we expect that the ovf-env.xml file is copied there.
        ovf_env_path = os.path.join(self.waagent_d, "ovf-env.xml")
        self.assertTrue(os.path.exists(ovf_env_path))
        self.xml_equals(xml, load_file(ovf_env_path))

    def test_ovf_can_include_unicode(self):
        xml = construct_ovf_env()
        xml = "\ufeff{0}".format(xml)
        dsrc = self._get_ds({"ovfcontent": xml})
        dsrc.get_data()

    def test_dsaz_report_ready_returns_true_when_report_succeeds(self):
        dsrc = self._get_ds({"ovfcontent": construct_ovf_env()})
        assert dsrc._report_ready() == []

    @mock.patch(MOCKPATH + "report_diagnostic_event")
    def test_dsaz_report_ready_failure_reports_telemetry(self, m_report_diag):
        dsrc = self._get_ds({"ovfcontent": construct_ovf_env()})
        self.m_get_metadata_from_fabric.side_effect = Exception("foo")

        with pytest.raises(Exception):
            dsrc._report_ready()

        assert m_report_diag.mock_calls == [
            mock.call(
                "Error communicating with Azure fabric; "
                "You may experience connectivity issues: foo",
                logger_func=dsaz.LOG.warning,
            )
        ]

    def test_dsaz_report_failure_returns_true_when_report_succeeds(self):
        dsrc = self._get_ds({"ovfcontent": construct_ovf_env()})

        with mock.patch.object(dsrc, "crawl_metadata") as m_crawl_metadata:
            # mock crawl metadata failure to cause report failure
            m_crawl_metadata.side_effect = Exception

            error = errors.ReportableError(reason="foo")
            self.assertTrue(dsrc._report_failure(error))
            self.assertEqual(1, self.m_report_failure_to_fabric.call_count)

    def test_dsaz_report_failure_returns_false_and_does_not_propagate_exc(
        self,
    ):
        dsrc = self._get_ds({"ovfcontent": construct_ovf_env()})

        with mock.patch.object(
            dsrc, "crawl_metadata"
        ) as m_crawl_metadata, mock.patch.object(
            dsrc, "_ephemeral_dhcp_ctx"
        ) as m_ephemeral_dhcp_ctx, mock.patch.object(
            dsrc.distro.networking, "is_up"
        ) as m_dsrc_distro_networking_is_up:
            # mock crawl metadata failure to cause report failure
            m_crawl_metadata.side_effect = Exception

            # setup mocks to allow using cached ephemeral dhcp lease
            m_dsrc_distro_networking_is_up.return_value = True
            test_lease_dhcp_option_245 = "test_lease_dhcp_option_245"
            test_lease = {"unknown-245": test_lease_dhcp_option_245}
            m_ephemeral_dhcp_ctx.lease = test_lease

            # We expect 2 calls to report_failure_to_fabric,
            # because we try 2 different methods of calling report failure.
            # The different methods are attempted in the following order:
            # 1. Using cached ephemeral dhcp context to report failure to Azure
            # 2. Using new ephemeral dhcp to report failure to Azure
            self.m_report_failure_to_fabric.side_effect = Exception

            error = errors.ReportableError(reason="foo")
            self.assertFalse(dsrc._report_failure(error))
            self.assertEqual(2, self.m_report_failure_to_fabric.call_count)

    def test_dsaz_report_failure(self):
        dsrc = self._get_ds({"ovfcontent": construct_ovf_env()})

        with mock.patch.object(dsrc, "crawl_metadata") as m_crawl_metadata:
            m_crawl_metadata.side_effect = Exception

            error = errors.ReportableError(reason="foo")
            self.assertTrue(dsrc._report_failure(error))
            self.m_report_failure_to_fabric.assert_called_once_with(
                endpoint="168.63.129.16", error=error
            )

    def test_dsaz_report_failure_uses_cached_ephemeral_dhcp_ctx_lease(self):
        dsrc = self._get_ds({"ovfcontent": construct_ovf_env()})

        with mock.patch.object(
            dsrc, "crawl_metadata"
        ) as m_crawl_metadata, mock.patch.object(
            dsrc, "_wireserver_endpoint", "test-ep"
        ):
            # mock crawl metadata failure to cause report failure
            m_crawl_metadata.side_effect = Exception

            error = errors.ReportableError(reason="foo")
            self.assertTrue(dsrc._report_failure(error))

            # ensure called with cached ephemeral dhcp lease option 245
            self.m_report_failure_to_fabric.assert_called_once_with(
                endpoint="test-ep", error=error
            )

    def test_dsaz_report_failure_no_net_uses_new_ephemeral_dhcp_lease(self):
        dsrc = self._get_ds({"ovfcontent": construct_ovf_env()})

        with mock.patch.object(dsrc, "crawl_metadata") as m_crawl_metadata:
            # mock crawl metadata failure to cause report failure
            m_crawl_metadata.side_effect = Exception

            test_lease_dhcp_option_245 = "01:02:03:04"
            test_lease = {
                "unknown-245": test_lease_dhcp_option_245,
                "interface": "eth0",
            }
            self.m_dhcp.return_value.obtain_lease.return_value = test_lease

            error = errors.ReportableError(reason="foo")
            self.assertTrue(dsrc._report_failure(error))

            # ensure called with the newly discovered
            # ephemeral dhcp lease option 245
            self.m_report_failure_to_fabric.assert_called_once_with(
                endpoint="1.2.3.4", error=error
            )

    def test_exception_fetching_fabric_data_doesnt_propagate(self):
        """Errors communicating with fabric should warn, but return True."""
        dsrc = self._get_ds({"ovfcontent": construct_ovf_env()})
        self.m_get_metadata_from_fabric.side_effect = Exception
        ret = self._get_and_setup(dsrc)
        self.assertTrue(ret)

    def test_fabric_data_included_in_metadata(self):
        dsrc = self._get_ds({"ovfcontent": construct_ovf_env()})
        self.m_get_metadata_from_fabric.return_value = ["ssh-key-value"]
        ret = self._get_and_setup(dsrc)
        self.assertTrue(ret)
        self.assertEqual(["ssh-key-value"], dsrc.metadata["public-keys"])

    def test_instance_id_case_insensitive(self):
        """Return the previous iid when current is a case-insensitive match."""
        lower_iid = EXAMPLE_UUID.lower()
        upper_iid = EXAMPLE_UUID.upper()
        # lowercase current UUID
        ds = self._get_ds(
            {"ovfcontent": construct_ovf_env()}, instance_id=lower_iid
        )
        # UPPERCASE previous
        write_file(
            os.path.join(self.paths.cloud_dir, "data", "instance-id"),
            upper_iid,
        )
        ds.get_data()
        self.assertEqual(upper_iid, ds.metadata["instance-id"])

        # UPPERCASE current UUID
        ds = self._get_ds(
            {"ovfcontent": construct_ovf_env()}, instance_id=upper_iid
        )
        # lowercase previous
        write_file(
            os.path.join(self.paths.cloud_dir, "data", "instance-id"),
            lower_iid,
        )
        ds.get_data()
        self.assertEqual(lower_iid, ds.metadata["instance-id"])

    def test_instance_id_endianness(self):
        """Return the previous iid when dmi uuid is the byteswapped iid."""
        ds = self._get_ds({"ovfcontent": construct_ovf_env()})
        # byte-swapped previous
        write_file(
            os.path.join(self.paths.cloud_dir, "data", "instance-id"),
            "544CDFD0-CB4E-4B4A-9954-5BDF3ED5C3B8",
        )
        ds.get_data()
        self.assertEqual(
            "544CDFD0-CB4E-4B4A-9954-5BDF3ED5C3B8", ds.metadata["instance-id"]
        )
        # not byte-swapped previous
        write_file(
            os.path.join(self.paths.cloud_dir, "data", "instance-id"),
            "644CDFD0-CB4E-4B4A-9954-5BDF3ED5C3B8",
        )
        ds.get_data()
        self.assertEqual(self.instance_id, ds.metadata["instance-id"])

    def test_instance_id_from_dmidecode_used(self):
        ds = self._get_ds({"ovfcontent": construct_ovf_env()})
        ds.get_data()
        self.assertEqual(self.instance_id, ds.metadata["instance-id"])

    def test_instance_id_from_dmidecode_used_for_builtin(self):
        ds = self._get_ds({"ovfcontent": construct_ovf_env()})
        ds.get_data()
        self.assertEqual(self.instance_id, ds.metadata["instance-id"])

    @mock.patch(MOCKPATH + "util.is_FreeBSD")
    @mock.patch(MOCKPATH + "_check_freebsd_cdrom")
    def test_list_possible_azure_ds(self, m_check_fbsd_cdrom, m_is_FreeBSD):
        """On FreeBSD, possible devs should show /dev/cd0."""
        m_is_FreeBSD.return_value = True
        m_check_fbsd_cdrom.return_value = True
        possible_ds = []
        for src in dsaz.list_possible_azure_ds("seed_dir", "cache_dir"):
            possible_ds.append(src)
        self.assertEqual(
            possible_ds,
            [
                "seed_dir",
                dsaz.DEFAULT_PROVISIONING_ISO_DEV,
                "/dev/cd0",
                "cache_dir",
            ],
        )
        self.assertEqual(
            [mock.call("/dev/cd0")], m_check_fbsd_cdrom.call_args_list
        )

    @mock.patch(MOCKPATH + "net.get_interfaces")
    def test_blacklist_through_distro(self, m_net_get_interfaces):
        """Verify Azure DS updates blacklist drivers in the distro's
        networking object."""
        data = {
            "ovfcontent": construct_ovf_env(),
            "sys_cfg": {},
        }

        distro_cls = distros.fetch("ubuntu")
        distro = distro_cls("ubuntu", {}, self.paths)
        dsrc = self._get_ds(data, distro=distro)
        dsrc.get_data()

        distro.networking.get_interfaces_by_mac()
        m_net_get_interfaces.assert_called_with()

    @mock.patch(
        "cloudinit.sources.helpers.azure.OpenSSLManager.parse_certificates"
    )
    def test_get_public_ssh_keys_with_imds(self, m_parse_certificates):
        sys_cfg = {"datasource": {"Azure": {"apply_network_config": True}}}
        data = {
            "ovfcontent": construct_ovf_env(),
            "sys_cfg": sys_cfg,
        }
        dsrc = self._get_ds(data)
        dsrc.get_data()
        dsrc.setup(True)
        ssh_keys = dsrc.get_public_ssh_keys()
        self.assertEqual(ssh_keys, ["ssh-rsa key1"])
        self.assertEqual(m_parse_certificates.call_count, 0)

    def test_key_without_crlf_valid(self):
        test_key = "ssh-rsa somerandomkeystuff some comment"
        assert True is dsaz._key_is_openssh_formatted(test_key)

    def test_key_with_crlf_invalid(self):
        test_key = "ssh-rsa someran\r\ndomkeystuff some comment"
        assert False is dsaz._key_is_openssh_formatted(test_key)

    def test_key_endswith_crlf_valid(self):
        test_key = "ssh-rsa somerandomkeystuff some comment\r\n"
        assert True is dsaz._key_is_openssh_formatted(test_key)

    @mock.patch(
        "cloudinit.sources.helpers.azure.OpenSSLManager.parse_certificates"
    )
    def test_get_public_ssh_keys_with_no_openssh_format(
        self, m_parse_certificates
    ):
        imds_data = copy.deepcopy(NETWORK_METADATA)
        imds_data["compute"]["publicKeys"][0]["keyData"] = "no-openssh-format"
        self.m_fetch.return_value = imds_data
        sys_cfg = {"datasource": {"Azure": {"apply_network_config": True}}}
        data = {
            "ovfcontent": construct_ovf_env(),
            "sys_cfg": sys_cfg,
        }
        dsrc = self._get_ds(data)
        dsrc.get_data()
        dsrc.setup(True)
        ssh_keys = dsrc.get_public_ssh_keys()
        self.assertEqual(ssh_keys, [])
        self.assertEqual(m_parse_certificates.call_count, 0)

    def test_get_public_ssh_keys_without_imds(self):
        self.m_fetch.return_value = dict()
        sys_cfg = {"datasource": {"Azure": {"apply_network_config": True}}}
        data = {
            "ovfcontent": construct_ovf_env(),
            "sys_cfg": sys_cfg,
        }
        dsrc = self._get_ds(data)
        dsaz.get_metadata_from_fabric.return_value = ["key2"]
        dsrc.get_data()
        dsrc.setup(True)
        ssh_keys = dsrc.get_public_ssh_keys()
        self.assertEqual(ssh_keys, ["key2"])

    def test_hostname_from_imds(self):
        sys_cfg = {"datasource": {"Azure": {"apply_network_config": True}}}
        data = {
            "ovfcontent": construct_ovf_env(),
            "sys_cfg": sys_cfg,
        }
        imds_data_with_os_profile = copy.deepcopy(NETWORK_METADATA)
        imds_data_with_os_profile["compute"]["osProfile"] = dict(
            adminUsername="username1",
            computerName="hostname1",
            disablePasswordAuthentication="true",
        )
        self.m_fetch.return_value = imds_data_with_os_profile
        dsrc = self._get_ds(data)
        dsrc.get_data()
        self.assertEqual(dsrc.metadata["local-hostname"], "hostname1")

    def test_username_from_imds(self):
        sys_cfg = {"datasource": {"Azure": {"apply_network_config": True}}}
        data = {
            "ovfcontent": construct_ovf_env(),
            "sys_cfg": sys_cfg,
        }
        imds_data_with_os_profile = copy.deepcopy(NETWORK_METADATA)
        imds_data_with_os_profile["compute"]["osProfile"] = dict(
            adminUsername="username1",
            computerName="hostname1",
            disablePasswordAuthentication="true",
        )
        self.m_fetch.return_value = imds_data_with_os_profile
        dsrc = self._get_ds(data)
        dsrc.get_data()
        self.assertEqual(
            dsrc.cfg["system_info"]["default_user"]["name"], "username1"
        )

    def test_disable_password_from_imds(self):
        sys_cfg = {"datasource": {"Azure": {"apply_network_config": True}}}
        data = {
            "ovfcontent": construct_ovf_env(),
            "sys_cfg": sys_cfg,
        }
        imds_data_with_os_profile = copy.deepcopy(NETWORK_METADATA)
        imds_data_with_os_profile["compute"]["osProfile"] = dict(
            adminUsername="username1",
            computerName="hostname1",
            disablePasswordAuthentication="true",
        )
        self.m_fetch.return_value = imds_data_with_os_profile
        dsrc = self._get_ds(data)
        dsrc.get_data()
        self.assertTrue(dsrc.metadata["disable_password"])

    def test_userdata_from_imds(self):
        sys_cfg = {"datasource": {"Azure": {"apply_network_config": True}}}
        data = {
            "ovfcontent": construct_ovf_env(),
            "sys_cfg": sys_cfg,
        }
        userdata = "userdataImds"
        imds_data = copy.deepcopy(NETWORK_METADATA)
        imds_data["compute"]["osProfile"] = dict(
            adminUsername="username1",
            computerName="hostname1",
            disablePasswordAuthentication="true",
        )
        imds_data["compute"]["userData"] = b64e(userdata)
        self.m_fetch.return_value = imds_data
        dsrc = self._get_ds(data)
        ret = dsrc.get_data()
        self.assertTrue(ret)
        self.assertEqual(dsrc.userdata_raw, userdata.encode("utf-8"))

    def test_userdata_from_imds_with_customdata_from_OVF(self):
        userdataOVF = "userdataOVF"
        sys_cfg = {"datasource": {"Azure": {"apply_network_config": True}}}
        data = {
            "ovfcontent": construct_ovf_env(custom_data=userdataOVF),
            "sys_cfg": sys_cfg,
        }

        userdataImds = "userdataImds"
        imds_data = copy.deepcopy(NETWORK_METADATA)
        imds_data["compute"]["osProfile"] = dict(
            adminUsername="username1",
            computerName="hostname1",
            disablePasswordAuthentication="true",
        )
        imds_data["compute"]["userData"] = b64e(userdataImds)
        self.m_fetch.return_value = imds_data
        dsrc = self._get_ds(data)
        ret = dsrc.get_data()
        self.assertTrue(ret)
        self.assertEqual(dsrc.userdata_raw, userdataOVF.encode("utf-8"))


class TestLoadAzureDsDir(CiTestCase):
    """Tests for load_azure_ds_dir."""

    def setUp(self):
        self.source_dir = self.tmp_dir()
        super(TestLoadAzureDsDir, self).setUp()

    def test_missing_ovf_env_xml_raises_non_azure_datasource_error(self):
        """load_azure_ds_dir raises an error When ovf-env.xml doesn't exit."""
        with self.assertRaises(dsaz.NonAzureDataSource) as context_manager:
            dsaz.load_azure_ds_dir(self.source_dir)
        self.assertEqual(
            "No ovf-env file found", str(context_manager.exception)
        )

    def test_wb_invalid_ovf_env_xml_calls_read_azure_ovf(self):
        """load_azure_ds_dir calls read_azure_ovf to parse the xml."""
        ovf_path = os.path.join(self.source_dir, "ovf-env.xml")
        with open(ovf_path, "wb") as stream:
            stream.write(b"invalid xml")
        with self.assertRaises(dsaz.BrokenAzureDataSource) as context_manager:
            dsaz.load_azure_ds_dir(self.source_dir)
        self.assertEqual(
            "Invalid ovf-env.xml: syntax error: line 1, column 0",
            str(context_manager.exception),
        )


class TestReadAzureOvf(CiTestCase):
    def test_invalid_xml_raises_non_azure_ds(self):
        invalid_xml = "<foo>" + construct_ovf_env()
        self.assertRaises(
            dsaz.BrokenAzureDataSource, dsaz.read_azure_ovf, invalid_xml
        )

    def test_load_with_pubkeys(self):
        public_keys = [{"fingerprint": "fp1", "path": "path1", "value": ""}]
        content = construct_ovf_env(public_keys=public_keys)
        (_md, _ud, cfg) = dsaz.read_azure_ovf(content)
        for pk in public_keys:
            self.assertIn(pk, cfg["_pubkeys"])


class TestCanDevBeReformatted(CiTestCase):
    with_logs = True
    warning_file = "dataloss_warning_readme.txt"

    def _domock(self, mockpath, sattr=None):
        patcher = mock.patch(mockpath)
        setattr(self, sattr, patcher.start())
        self.addCleanup(patcher.stop)

    def patchup(self, devs):
        bypath = {}
        for path, data in devs.items():
            bypath[path] = data
            if "realpath" in data:
                bypath[data["realpath"]] = data
            for ppath, pdata in data.get("partitions", {}).items():
                bypath[ppath] = pdata
                if "realpath" in data:
                    bypath[pdata["realpath"]] = pdata

        def realpath(d):
            return bypath[d].get("realpath", d)

        def partitions_on_device(devpath):
            parts = bypath.get(devpath, {}).get("partitions", {})
            ret = []
            for path, data in parts.items():
                ret.append((data.get("num"), realpath(path)))
            # return sorted by partition number
            return sorted(ret, key=lambda d: d[0])

        def has_ntfs_fs(device):
            return bypath.get(device, {}).get("fs") == "ntfs"

        p = MOCKPATH
        self._domock(p + "_partitions_on_device", "m_partitions_on_device")
        self._domock(p + "_has_ntfs_filesystem", "m_has_ntfs_filesystem")
        self._domock(p + "os.path.realpath", "m_realpath")
        self._domock(p + "os.path.exists", "m_exists")
        self._domock(p + "util.SeLinuxGuard", "m_selguard")

        self.m_exists.side_effect = lambda p: p in bypath
        self.m_realpath.side_effect = realpath
        self.m_has_ntfs_filesystem.side_effect = has_ntfs_fs
        self.m_partitions_on_device.side_effect = partitions_on_device
        self.m_selguard.__enter__ = mock.Mock(return_value=False)
        self.m_selguard.__exit__ = mock.Mock()

        return bypath

    M_PATH = "cloudinit.util."

    @mock.patch(M_PATH + "subp.subp")
    def test_ntfs_mount_logs(self, m_subp):
        """can_dev_be_reformatted does not log errors in case of
        unknown filesystem 'ntfs'."""
        self.patchup(
            {
                "/dev/sda": {
                    "partitions": {
                        "/dev/fake0": {"num": 1, "fs": "ntfs", "files": []}
                    }
                }
            }
        )

        log_msg = "Failed to mount device"

        m_subp.side_effect = subp.ProcessExecutionError(
            "", "unknown filesystem type 'ntfs'"
        )

        dsaz.can_dev_be_reformatted("/dev/sda", preserve_ntfs=False)
        self.assertNotIn(log_msg, self.logs.getvalue())

    def _domock_mount_cb(self, bypath):
        def mount_cb(
            device, callback, mtype, update_env_for_mount, log_error=False
        ):
            self.assertEqual("ntfs", mtype)
            self.assertEqual("C", update_env_for_mount.get("LANG"))
            p = self.tmp_dir()
            for f in bypath.get(device).get("files", []):
                write_file(os.path.join(p, f), content=f)
            return callback(p)

        p = MOCKPATH
        self._domock(p + "util.mount_cb", "m_mount_cb")
        self.m_mount_cb.side_effect = mount_cb

    def test_three_partitions_is_false(self):
        """A disk with 3 partitions can not be formatted."""
        bypath = self.patchup(
            {
                "/dev/sda": {
                    "partitions": {
                        "/dev/sda1": {"num": 1},
                        "/dev/sda2": {"num": 2},
                        "/dev/sda3": {"num": 3},
                    }
                }
            }
        )
        self._domock_mount_cb(bypath)
        value, msg = dsaz.can_dev_be_reformatted(
            "/dev/sda", preserve_ntfs=False
        )
        self.assertFalse(value)
        self.assertIn("3 or more", msg.lower())

    def test_no_partitions_is_false(self):
        """A disk with no partitions can not be formatted."""
        bypath = self.patchup({"/dev/sda": {}})
        self._domock_mount_cb(bypath)
        value, msg = dsaz.can_dev_be_reformatted(
            "/dev/sda", preserve_ntfs=False
        )
        self.assertFalse(value)
        self.assertIn("not partitioned", msg.lower())

    def test_two_partitions_not_ntfs_false(self):
        """2 partitions and 2nd not ntfs can not be formatted."""
        bypath = self.patchup(
            {
                "/dev/sda": {
                    "partitions": {
                        "/dev/sda1": {"num": 1},
                        "/dev/sda2": {"num": 2, "fs": "ext4", "files": []},
                    }
                }
            }
        )
        self._domock_mount_cb(bypath)
        value, msg = dsaz.can_dev_be_reformatted(
            "/dev/sda", preserve_ntfs=False
        )
        self.assertFalse(value)
        self.assertIn("not ntfs", msg.lower())

    def test_two_partitions_ntfs_populated_false(self):
        """2 partitions and populated ntfs fs on 2nd can not be formatted."""
        bypath = self.patchup(
            {
                "/dev/sda": {
                    "partitions": {
                        "/dev/sda1": {"num": 1},
                        "/dev/sda2": {
                            "num": 2,
                            "fs": "ntfs",
                            "files": ["secret.txt"],
                        },
                    }
                }
            }
        )
        self._domock_mount_cb(bypath)
        value, msg = dsaz.can_dev_be_reformatted(
            "/dev/sda", preserve_ntfs=False
        )
        self.assertFalse(value)
        self.assertIn("files on it", msg.lower())

    def test_two_partitions_ntfs_empty_is_true(self):
        """2 partitions and empty ntfs fs on 2nd can be formatted."""
        bypath = self.patchup(
            {
                "/dev/sda": {
                    "partitions": {
                        "/dev/sda1": {"num": 1},
                        "/dev/sda2": {"num": 2, "fs": "ntfs", "files": []},
                    }
                }
            }
        )
        self._domock_mount_cb(bypath)
        value, msg = dsaz.can_dev_be_reformatted(
            "/dev/sda", preserve_ntfs=False
        )
        self.assertTrue(value)
        self.assertIn("safe for", msg.lower())

    def test_one_partition_not_ntfs_false(self):
        """1 partition witih fs other than ntfs can not be formatted."""
        bypath = self.patchup(
            {
                "/dev/sda": {
                    "partitions": {
                        "/dev/sda1": {"num": 1, "fs": "zfs"},
                    }
                }
            }
        )
        self._domock_mount_cb(bypath)
        value, msg = dsaz.can_dev_be_reformatted(
            "/dev/sda", preserve_ntfs=False
        )
        self.assertFalse(value)
        self.assertIn("not ntfs", msg.lower())

    def test_one_partition_ntfs_populated_false(self):
        """1 mountable ntfs partition with many files can not be formatted."""
        bypath = self.patchup(
            {
                "/dev/sda": {
                    "partitions": {
                        "/dev/sda1": {
                            "num": 1,
                            "fs": "ntfs",
                            "files": ["file1.txt", "file2.exe"],
                        },
                    }
                }
            }
        )
        self._domock_mount_cb(bypath)
        with mock.patch.object(dsaz.LOG, "warning") as warning:
            value, msg = dsaz.can_dev_be_reformatted(
                "/dev/sda", preserve_ntfs=False
            )
            wmsg = warning.call_args[0][0]
            self.assertIn(
                "looks like you're using NTFS on the ephemeral disk", wmsg
            )
            self.assertFalse(value)
            self.assertIn("files on it", msg.lower())

    def test_one_partition_ntfs_empty_is_true(self):
        """1 mountable ntfs partition and no files can be formatted."""
        bypath = self.patchup(
            {
                "/dev/sda": {
                    "partitions": {
                        "/dev/sda1": {"num": 1, "fs": "ntfs", "files": []}
                    }
                }
            }
        )
        self._domock_mount_cb(bypath)
        value, msg = dsaz.can_dev_be_reformatted(
            "/dev/sda", preserve_ntfs=False
        )
        self.assertTrue(value)
        self.assertIn("safe for", msg.lower())

    def test_one_partition_ntfs_empty_with_dataloss_file_is_true(self):
        """1 mountable ntfs partition and only warn file can be formatted."""
        bypath = self.patchup(
            {
                "/dev/sda": {
                    "partitions": {
                        "/dev/sda1": {
                            "num": 1,
                            "fs": "ntfs",
                            "files": ["dataloss_warning_readme.txt"],
                        }
                    }
                }
            }
        )
        self._domock_mount_cb(bypath)
        value, msg = dsaz.can_dev_be_reformatted(
            "/dev/sda", preserve_ntfs=False
        )
        self.assertTrue(value)
        self.assertIn("safe for", msg.lower())

    def test_one_partition_ntfs_empty_with_svi_file_is_true(self):
        """1 mountable ntfs partition and only warn file can be formatted."""
        bypath = self.patchup(
            {
                "/dev/sda": {
                    "partitions": {
                        "/dev/sda1": {
                            "num": 1,
                            "fs": "ntfs",
                            "files": ["System Volume Information"],
                        }
                    }
                }
            }
        )
        self._domock_mount_cb(bypath)
        value, msg = dsaz.can_dev_be_reformatted(
            "/dev/sda", preserve_ntfs=False
        )
        self.assertTrue(value)
        self.assertIn("safe for", msg.lower())

    def test_one_partition_through_realpath_is_true(self):
        """A symlink to a device with 1 ntfs partition can be formatted."""
        epath = "/dev/disk/cloud/azure_resource"
        bypath = self.patchup(
            {
                epath: {
                    "realpath": "/dev/sdb",
                    "partitions": {
                        epath
                        + "-part1": {
                            "num": 1,
                            "fs": "ntfs",
                            "files": [self.warning_file],
                            "realpath": "/dev/sdb1",
                        }
                    },
                }
            }
        )
        self._domock_mount_cb(bypath)
        value, msg = dsaz.can_dev_be_reformatted(epath, preserve_ntfs=False)
        self.assertTrue(value)
        self.assertIn("safe for", msg.lower())

    def test_three_partition_through_realpath_is_false(self):
        """A symlink to a device with 3 partitions can not be formatted."""
        epath = "/dev/disk/cloud/azure_resource"
        bypath = self.patchup(
            {
                epath: {
                    "realpath": "/dev/sdb",
                    "partitions": {
                        epath
                        + "-part1": {
                            "num": 1,
                            "fs": "ntfs",
                            "files": [self.warning_file],
                            "realpath": "/dev/sdb1",
                        },
                        epath
                        + "-part2": {
                            "num": 2,
                            "fs": "ext3",
                            "realpath": "/dev/sdb2",
                        },
                        epath
                        + "-part3": {
                            "num": 3,
                            "fs": "ext",
                            "realpath": "/dev/sdb3",
                        },
                    },
                }
            }
        )
        self._domock_mount_cb(bypath)
        value, msg = dsaz.can_dev_be_reformatted(epath, preserve_ntfs=False)
        self.assertFalse(value)
        self.assertIn("3 or more", msg.lower())

    def test_ntfs_mount_errors_true(self):
        """can_dev_be_reformatted does not fail if NTFS is unknown fstype."""
        bypath = self.patchup(
            {
                "/dev/sda": {
                    "partitions": {
                        "/dev/sda1": {"num": 1, "fs": "ntfs", "files": []}
                    }
                }
            }
        )
        self._domock_mount_cb(bypath)

        error_msgs = [
            "Stderr: mount: unknown filesystem type 'ntfs'",  # RHEL
            "Stderr: mount: /dev/sdb1: unknown filesystem type 'ntfs'",  # SLES
        ]

        for err_msg in error_msgs:
            self.m_mount_cb.side_effect = MountFailedError(
                "Failed mounting %s to %s due to: \nUnexpected.\n%s"
                % ("/dev/sda", "/fake-tmp/dir", err_msg)
            )

            value, msg = dsaz.can_dev_be_reformatted(
                "/dev/sda", preserve_ntfs=False
            )
            self.assertTrue(value)
            self.assertIn("cannot mount NTFS, assuming", msg)

    def test_never_destroy_ntfs_config_false(self):
        """Normally formattable situation with never_destroy_ntfs set."""
        bypath = self.patchup(
            {
                "/dev/sda": {
                    "partitions": {
                        "/dev/sda1": {
                            "num": 1,
                            "fs": "ntfs",
                            "files": ["dataloss_warning_readme.txt"],
                        }
                    }
                }
            }
        )
        self._domock_mount_cb(bypath)
        value, msg = dsaz.can_dev_be_reformatted(
            "/dev/sda", preserve_ntfs=True
        )
        self.assertFalse(value)
        self.assertIn(
            "config says to never destroy NTFS "
            "(datasource.Azure.never_destroy_ntfs)",
            msg,
        )


class TestClearCachedData(CiTestCase):
    def test_clear_cached_attrs_clears_imds(self):
        """All class attributes are reset to defaults, including imds data."""
        tmp = self.tmp_dir()
        paths = helpers.Paths({"cloud_dir": tmp, "run_dir": tmp})
        dsrc = dsaz.DataSourceAzure({}, distro=mock.Mock(), paths=paths)
        clean_values = [dsrc.metadata, dsrc.userdata, dsrc._metadata_imds]
        dsrc.metadata = "md"
        dsrc.userdata = "ud"
        dsrc._metadata_imds = "imds"
        dsrc._dirty_cache = True
        dsrc.clear_cached_attrs()
        self.assertEqual(
            [dsrc.metadata, dsrc.userdata, dsrc._metadata_imds], clean_values
        )


class TestAzureNetExists(CiTestCase):
    def test_azure_net_must_exist_for_legacy_objpkl(self):
        """DataSourceAzureNet must exist for old obj.pkl files
        that reference it."""
        self.assertTrue(hasattr(dsaz, "DataSourceAzureNet"))


class TestPreprovisioningReadAzureOvfFlag(CiTestCase):
    def test_read_azure_ovf_with_true_flag(self):
        """The read_azure_ovf method should set the PreprovisionedVM
        cfg flag if the proper setting is present."""
        content = construct_ovf_env(preprovisioned_vm=True)
        ret = dsaz.read_azure_ovf(content)
        cfg = ret[2]
        self.assertTrue(cfg["PreprovisionedVm"])

    def test_read_azure_ovf_with_false_flag(self):
        """The read_azure_ovf method should set the PreprovisionedVM
        cfg flag to false if the proper setting is false."""
        content = construct_ovf_env(preprovisioned_vm=False)
        ret = dsaz.read_azure_ovf(content)
        cfg = ret[2]
        self.assertFalse(cfg["PreprovisionedVm"])

    def test_read_azure_ovf_without_flag(self):
        """The read_azure_ovf method should not set the
        PreprovisionedVM cfg flag."""
        content = construct_ovf_env()
        ret = dsaz.read_azure_ovf(content)
        cfg = ret[2]
        self.assertFalse(cfg["PreprovisionedVm"])
        self.assertEqual(None, cfg["PreprovisionedVMType"])

    def test_read_azure_ovf_with_running_type(self):
        """The read_azure_ovf method should set PreprovisionedVMType
        cfg flag to Running."""
        content = construct_ovf_env(
            preprovisioned_vm=True, preprovisioned_vm_type="Running"
        )
        ret = dsaz.read_azure_ovf(content)
        cfg = ret[2]
        self.assertTrue(cfg["PreprovisionedVm"])
        self.assertEqual("Running", cfg["PreprovisionedVMType"])

    def test_read_azure_ovf_with_savable_type(self):
        """The read_azure_ovf method should set PreprovisionedVMType
        cfg flag to Savable."""
        content = construct_ovf_env(
            preprovisioned_vm=True, preprovisioned_vm_type="Savable"
        )
        ret = dsaz.read_azure_ovf(content)
        cfg = ret[2]
        self.assertTrue(cfg["PreprovisionedVm"])
        self.assertEqual("Savable", cfg["PreprovisionedVMType"])


@pytest.mark.parametrize(
    "ovf_cfg,imds_md,pps_type",
    [
        (
            {"PreprovisionedVm": False, "PreprovisionedVMType": None},
            {},
            dsaz.PPSType.NONE,
        ),
        (
            {"PreprovisionedVm": True, "PreprovisionedVMType": "Running"},
            {},
            dsaz.PPSType.RUNNING,
        ),
        (
            {"PreprovisionedVm": True, "PreprovisionedVMType": "Savable"},
            {},
            dsaz.PPSType.SAVABLE,
        ),
        (
            {"PreprovisionedVm": True},
            {},
            dsaz.PPSType.RUNNING,
        ),
        (
            {},
            {"extended": {"compute": {"ppsType": "None"}}},
            dsaz.PPSType.NONE,
        ),
        (
            {},
            {"extended": {"compute": {"ppsType": "Running"}}},
            dsaz.PPSType.RUNNING,
        ),
        (
            {},
            {"extended": {"compute": {"ppsType": "Savable"}}},
            dsaz.PPSType.SAVABLE,
        ),
        (
            {"PreprovisionedVm": False, "PreprovisionedVMType": None},
            {"extended": {"compute": {"ppsType": "None"}}},
            dsaz.PPSType.NONE,
        ),
        (
            {"PreprovisionedVm": True, "PreprovisionedVMType": "Running"},
            {"extended": {"compute": {"ppsType": "Running"}}},
            dsaz.PPSType.RUNNING,
        ),
        (
            {"PreprovisionedVm": True, "PreprovisionedVMType": "Savable"},
            {"extended": {"compute": {"ppsType": "Savable"}}},
            dsaz.PPSType.SAVABLE,
        ),
        (
            {"PreprovisionedVm": True},
            {"extended": {"compute": {"ppsType": "Running"}}},
            dsaz.PPSType.RUNNING,
        ),
    ],
)
class TestDeterminePPSTypeScenarios:
    @mock.patch("os.path.isfile", return_value=False)
    def test_determine_pps_without_reprovision_marker(
        self, is_file, azure_ds, ovf_cfg, imds_md, pps_type
    ):
        assert azure_ds._determine_pps_type(ovf_cfg, imds_md) == pps_type

    @mock.patch("os.path.isfile", return_value=True)
    def test_determine_pps_with_reprovision_marker(
        self, is_file, azure_ds, ovf_cfg, imds_md, pps_type
    ):
        assert (
            azure_ds._determine_pps_type(ovf_cfg, imds_md)
            == dsaz.PPSType.UNKNOWN
        )
        assert is_file.mock_calls == [
            mock.call(azure_ds._reported_ready_marker_file)
        ]


class TestPreprovisioningHotAttachNics(CiTestCase):
    def setUp(self):
        super(TestPreprovisioningHotAttachNics, self).setUp()
        self.tmp = self.tmp_dir()
        self.waagent_d = self.tmp_path("/var/lib/waagent", self.tmp)
        self.paths = helpers.Paths({"cloud_dir": self.tmp})
        dsaz.BUILTIN_DS_CONFIG["data_dir"] = self.waagent_d
        self.paths = helpers.Paths({"cloud_dir": self.tmp})

    @mock.patch(MOCKPATH + "util.write_file", autospec=True)
    @mock.patch(MOCKPATH + "DataSourceAzure._report_ready")
    @mock.patch(
        MOCKPATH + "DataSourceAzure._wait_for_hot_attached_primary_nic"
    )
    @mock.patch(MOCKPATH + "DataSourceAzure._wait_for_nic_detach")
    def test_detect_nic_attach_reports_ready_and_waits_for_detach(
        self,
        m_detach,
        m_wait_for_hot_attached_primary_nic,
        m_report_ready,
        m_writefile,
    ):
        """Report ready first and then wait for nic detach"""
        dsa = dsaz.DataSourceAzure({}, distro=None, paths=self.paths)
        dsa._wait_for_pps_savable_reuse()
        self.assertEqual(1, m_report_ready.call_count)
        self.assertEqual(1, m_wait_for_hot_attached_primary_nic.call_count)
        self.assertEqual(1, m_detach.call_count)
        self.assertEqual(1, m_writefile.call_count)
        m_writefile.assert_called_with(
            dsa._reported_ready_marker_file, mock.ANY
        )

    @mock.patch(MOCKPATH + "util.write_file", autospec=True)
    @mock.patch(MOCKPATH + "DataSourceAzure._report_ready")
    @mock.patch(MOCKPATH + "DataSourceAzure.wait_for_link_up")
    @mock.patch("cloudinit.sources.helpers.netlink.wait_for_nic_attach_event")
    @mock.patch(MOCKPATH + "EphemeralDHCPv4", autospec=True)
    @mock.patch(MOCKPATH + "DataSourceAzure._wait_for_nic_detach")
    @mock.patch("os.path.isfile")
    def test_wait_for_nic_attach_multinic_attach(
        self,
        m_isfile,
        m_detach,
        m_dhcpv4,
        m_attach,
        m_link_up,
        m_report_ready,
        m_writefile,
    ):
        """Wait for nic attach if we do not have a fallback interface.
        Skip waiting for additional nics after we have found primary"""
        distro = mock.MagicMock()
        distro.get_tmp_exec_path = self.tmp_dir
        dsa = dsaz.DataSourceAzure({}, distro=distro, paths=self.paths)
        lease = {
            "interface": "eth9",
            "fixed-address": "192.168.2.9",
            "routers": "192.168.2.1",
            "subnet-mask": "255.255.255.0",
            "unknown-245": "624c3620",
        }

        # Simulate two NICs by adding the same one twice.
        m_isfile.return_value = True
        m_attach.side_effect = [
            "eth0",
            "eth1",
        ]
        dhcp_ctx_primary = mock.MagicMock(lease=lease)
        dhcp_ctx_primary.obtain_lease.return_value = lease
        dhcp_ctx_primary._ephipv4 = ephemeral.EphemeralIPv4Network(
            distro="ubuntu",
            interface="eth0",
            ip="10.0.0.4",
            prefix_or_mask="32",
            broadcast="255.255.255.255",
            router="10.0.0.1",
            static_routes=[
                ("0.0.0.0/0", "10.0.0.1"),
                ("168.63.129.16/32", "10.0.0.1"),
                ("169.254.169.254/32", "10.0.0.1"),
            ],
        )
        m_dhcpv4.side_effect = [dhcp_ctx_primary]

        dsa._wait_for_pps_savable_reuse()

        self.assertEqual(1, m_detach.call_count)
        # only wait for primary nic
        self.assertEqual(1, m_attach.call_count)
        # DHCP and network metadata calls will only happen on the primary NIC.
        self.assertEqual(1, m_dhcpv4.call_count)
        # no call to bring link up on secondary nic
        self.assertEqual(1, m_link_up.call_count)

        # reset mock to test again with primary nic being eth1
        dhcp_ctx_primary.interface = "eth1"
        dhcp_ctx_secondary = mock.MagicMock(lease=lease)
        dhcp_ctx_secondary.obtain_lease.return_value = lease
        dhcp_ctx_secondary._ephipv4 = ephemeral.EphemeralIPv4Network(
            distro="ubuntu",
            interface="eth0",
            ip="10.0.0.4",
            prefix_or_mask="32",
            broadcast="255.255.255.255",
            router="10.0.0.1",
            static_routes=None,
        )
        m_detach.reset_mock()
        m_attach.reset_mock()
        m_dhcpv4.reset_mock()
        m_dhcpv4.side_effect = [dhcp_ctx_secondary, dhcp_ctx_primary]
        m_link_up.reset_mock()
        m_attach.side_effect = ["eth0", "eth1"]
        dsa = dsaz.DataSourceAzure({}, distro=distro, paths=self.paths)
        dsa._wait_for_pps_savable_reuse()
        self.assertEqual(1, m_detach.call_count)
        self.assertEqual(2, m_attach.call_count)
        self.assertEqual(2, m_dhcpv4.call_count)
        self.assertEqual(2, m_link_up.call_count)

    @mock.patch("cloudinit.distros.networking.LinuxNetworking.try_set_link_up")
    def test_wait_for_link_up_returns_if_already_up(self, m_is_link_up):
        """Waiting for link to be up should return immediately if the link is
        already up."""

        distro_cls = distros.fetch("ubuntu")
        distro = distro_cls("ubuntu", {}, self.paths)
        dsa = dsaz.DataSourceAzure({}, distro=distro, paths=self.paths)
        m_is_link_up.return_value = True

        dsa.wait_for_link_up("eth0")
        self.assertEqual(1, m_is_link_up.call_count)

    @mock.patch("cloudinit.distros.networking.LinuxNetworking.try_set_link_up")
    @mock.patch(MOCKPATH + "sleep")
    def test_wait_for_link_up_checks_link_after_sleep(
        self, m_sleep, m_try_set_link_up
    ):
        """Waiting for link to be up should return immediately if the link is
        already up."""

        distro_cls = distros.fetch("ubuntu")
        distro = distro_cls("ubuntu", {}, self.paths)
        dsa = dsaz.DataSourceAzure({}, distro=distro, paths=self.paths)
        m_try_set_link_up.return_value = False

        dsa.wait_for_link_up("eth0")

        self.assertEqual(100, m_try_set_link_up.call_count)
        self.assertEqual(99 * [mock.call(0.1)], m_sleep.mock_calls)

    @mock.patch(
        "cloudinit.sources.helpers.netlink.create_bound_netlink_socket"
    )
    def test_wait_for_all_nics_ready_raises_if_socket_fails(self, m_socket):
        """Waiting for all nics should raise exception if netlink socket
        creation fails."""

        m_socket.side_effect = netlink.NetlinkCreateSocketError
        distro_cls = distros.fetch("ubuntu")
        distro = distro_cls("ubuntu", {}, self.paths)
        dsa = dsaz.DataSourceAzure({}, distro=distro, paths=self.paths)

        self.assertRaises(
            netlink.NetlinkCreateSocketError, dsa._wait_for_pps_savable_reuse
        )


@mock.patch("cloudinit.net.find_fallback_nic", return_value="eth9")
@mock.patch(MOCKPATH + "EphemeralDHCPv4")
@mock.patch(
    "cloudinit.sources.helpers.netlink.wait_for_media_disconnect_connect"
)
@mock.patch(MOCKPATH + "imds.fetch_reprovision_data")
class TestPreprovisioningPollIMDS(CiTestCase):
    def setUp(self):
        super(TestPreprovisioningPollIMDS, self).setUp()
        self.tmp = self.tmp_dir()
        self.waagent_d = self.tmp_path("/var/lib/waagent", self.tmp)
        self.paths = helpers.Paths({"cloud_dir": self.tmp})
        dsaz.BUILTIN_DS_CONFIG["data_dir"] = self.waagent_d

    @mock.patch("time.sleep", mock.MagicMock())
    def test_poll_imds_re_dhcp_on_timeout(
        self,
        m_fetch_reprovisiondata,
        m_media_switch,
        m_dhcp,
        m_fallback,
    ):
        """The poll_imds will retry DHCP on IMDS timeout."""
        m_fetch_reprovisiondata.side_effect = [
            url_helper.UrlError(requests.Timeout("Fake connection timeout")),
            b"ovf data",
        ]
        lease = {
            "interface": "eth9",
            "fixed-address": "192.168.2.9",
            "routers": "192.168.2.1",
            "subnet-mask": "255.255.255.0",
            "unknown-245": "624c3620",
        }
        m_dhcp.obtain_lease.return_value = [lease]
        m_media_switch.return_value = None
        dhcp_ctx = mock.MagicMock(lease=lease)
        dhcp_ctx.obtain_lease.return_value = lease
        dhcp_ctx.iface = lease["interface"]

        dsa = dsaz.DataSourceAzure({}, distro=mock.Mock(), paths=self.paths)
        dsa._ephemeral_dhcp_ctx = dhcp_ctx
        dsa._poll_imds()

        self.assertEqual(1, m_dhcp.call_count, "Expected 1 DHCP calls")
        assert m_fetch_reprovisiondata.call_count == 2

    @mock.patch("os.path.isfile")
    def test_poll_imds_skips_dhcp_if_ctx_present(
        self,
        m_isfile,
        m_fetch_reprovisiondata,
        m_media_switch,
        m_dhcp,
        m_fallback,
    ):
        """The poll_imds function should reuse the dhcp ctx if it is already
        present. This happens when we wait for nic to be hot-attached before
        polling for reprovisiondata. Note that if this ctx is set when
        _poll_imds is called, then it is not expected to be waiting for
        media_disconnect_connect either."""
        m_isfile.return_value = True
        dsa = dsaz.DataSourceAzure({}, distro=None, paths=self.paths)
        dsa._ephemeral_dhcp_ctx = mock.Mock(lease={})
        dsa._poll_imds()
        self.assertEqual(0, m_dhcp.call_count)
        self.assertEqual(0, m_media_switch.call_count)

    @mock.patch("os.path.isfile")
    def test_poll_imds_does_dhcp_on_retries_if_ctx_present(
        self,
        m_isfile,
        m_fetch_reprovisiondata,
        m_media_switch,
        m_dhcp,
        m_fallback,
    ):
        """The poll_imds function should reuse the dhcp ctx if it is already
        present. This happens when we wait for nic to be hot-attached before
        polling for reprovisiondata. Note that if this ctx is set when
        _poll_imds is called, then it is not expected to be waiting for
        media_disconnect_connect either."""
        m_fetch_reprovisiondata.side_effect = [
            url_helper.UrlError(
                requests.ConnectionError(
                    "Failed to establish a new connection: "
                    "[Errno 101] Network is unreachable"
                )
            ),
            b"ovf data",
        ]
        m_isfile.return_value = True
        distro = mock.MagicMock()
        distro.get_tmp_exec_path = self.tmp_dir
        dsa = dsaz.DataSourceAzure({}, distro=distro, paths=self.paths)
        with mock.patch.object(dsa, "_ephemeral_dhcp_ctx") as m_dhcp_ctx:
            m_dhcp_ctx.obtain_lease.return_value = "Dummy lease"
            dsa._ephemeral_dhcp_ctx = m_dhcp_ctx
            dsa._poll_imds()
            self.assertEqual(1, m_dhcp_ctx.clean_network.call_count)
        self.assertEqual(1, m_dhcp.call_count)
        self.assertEqual(0, m_media_switch.call_count)
        self.assertEqual(2, m_fetch_reprovisiondata.call_count)


class TestRemoveUbuntuNetworkConfigScripts(CiTestCase):
    with_logs = True

    def setUp(self):
        super(TestRemoveUbuntuNetworkConfigScripts, self).setUp()
        self.tmp = self.tmp_dir()

    def test_remove_network_scripts_removes_both_files_and_directories(self):
        """Any files or directories in paths are removed when present."""
        file1 = self.tmp_path("file1", dir=self.tmp)
        subdir = self.tmp_path("sub1", dir=self.tmp)
        subfile = self.tmp_path("leaf1", dir=subdir)
        write_file(file1, "file1content")
        write_file(subfile, "leafcontent")
        dsaz.maybe_remove_ubuntu_network_config_scripts(paths=[subdir, file1])

        for path in (file1, subdir, subfile):
            self.assertFalse(
                os.path.exists(path), "Found unremoved: %s" % path
            )

        expected_logs = [
            "INFO: Removing Ubuntu extended network scripts because cloud-init"
            " updates Azure network configuration on the following events:"
            " ['boot', 'boot-legacy']",
            "Recursively deleting %s" % subdir,
            "Attempting to remove %s" % file1,
        ]
        for log in expected_logs:
            self.assertIn(log, self.logs.getvalue())

    def test_remove_network_scripts_only_attempts_removal_if_path_exists(self):
        """Any files or directories absent are skipped without error."""
        dsaz.maybe_remove_ubuntu_network_config_scripts(
            paths=[
                self.tmp_path("nodirhere/", dir=self.tmp),
                self.tmp_path("notfilehere", dir=self.tmp),
            ]
        )
        self.assertNotIn("/not/a", self.logs.getvalue())  # No delete logs

    @mock.patch(MOCKPATH + "os.path.exists")
    def test_remove_network_scripts_default_removes_stock_scripts(
        self, m_exists
    ):
        """Azure's stock ubuntu image scripts and artifacts are removed."""
        # Report path absent on all to avoid delete operation
        m_exists.return_value = False
        dsaz.maybe_remove_ubuntu_network_config_scripts()
        calls = m_exists.call_args_list
        for path in dsaz.UBUNTU_EXTENDED_NETWORK_SCRIPTS:
            self.assertIn(mock.call(path), calls)


class TestIsPlatformViable:
    @pytest.mark.parametrize(
        "tag",
        [
            identity.ChassisAssetTag.AZURE_CLOUD.value,
        ],
    )
    def test_true_on_azure_chassis(
        self, azure_ds, mock_chassis_asset_tag, tag
    ):
        mock_chassis_asset_tag.return_value = tag

        assert dsaz.DataSourceAzure.ds_detect(None) is True

    def test_true_on_azure_ovf_env_in_seed_dir(
        self, azure_ds, mock_chassis_asset_tag, tmpdir
    ):
        mock_chassis_asset_tag.return_value = "notazure"

        seed_path = Path(azure_ds.seed_dir, "ovf-env.xml")
        seed_path.parent.mkdir(exist_ok=True, parents=True)
        seed_path.write_text("")

        assert dsaz.DataSourceAzure.ds_detect(seed_path.parent) is True

    def test_false_on_no_matching_azure_criteria(
        self, azure_ds, mock_chassis_asset_tag
    ):
        mock_chassis_asset_tag.return_value = None

        seed_path = Path(azure_ds.seed_dir, "ovf-env.xml")
        seed_path.parent.mkdir(exist_ok=True, parents=True)
        paths = helpers.Paths(
            {"cloud_dir": "/tmp/", "run_dir": "/tmp/", "seed_dir": seed_path}
        )

        assert (
            dsaz.DataSourceAzure({}, mock.Mock(), paths).ds_detect() is False
        )


class TestRandomSeed(CiTestCase):
    """Test proper handling of random_seed"""

    def test_non_ascii_seed_is_serializable(self):
        """Pass if a random string from the Azure infrastructure which
        contains at least one non-Unicode character can be converted to/from
        JSON without alteration and without throwing an exception.
        """
        path = resourceLocation("azure/non_unicode_random_string")
        result = dsaz._get_random_seed(path)

        obj = {"seed": result}
        try:
            serialized = json_dumps(obj)
            deserialized = load_json(serialized)
        except UnicodeDecodeError:
            self.fail("Non-serializable random seed returned")

        self.assertEqual(deserialized["seed"], result)


class TestEphemeralNetworking:
    @pytest.mark.parametrize("iface", [None, "fakeEth0"])
    def test_basic_setup(
        self,
        azure_ds,
        mock_ephemeral_dhcp_v4,
        mock_sleep,
        iface,
    ):
        lease = {
            "interface": "fakeEth0",
            "unknown-245": "10:ff:fe:fd",
        }
        mock_ephemeral_dhcp_v4.return_value.obtain_lease.side_effect = [lease]

        azure_ds._setup_ephemeral_networking(iface=iface)

        assert mock_ephemeral_dhcp_v4.mock_calls == [
            mock.call(
                azure_ds.distro,
                iface=iface,
                dhcp_log_func=dsaz.dhcp_log_cb,
            ),
            mock.call().obtain_lease(),
        ]
        assert mock_sleep.mock_calls == []
        assert azure_ds._wireserver_endpoint == "16.255.254.253"
        assert azure_ds._ephemeral_dhcp_ctx.iface == lease["interface"]

    @pytest.mark.parametrize("iface", [None, "fakeEth0"])
    def test_basic_setup_without_wireserver_opt(
        self,
        azure_ds,
        mock_ephemeral_dhcp_v4,
        mock_sleep,
        iface,
    ):
        lease = {
            "interface": "fakeEth0",
        }
        mock_ephemeral_dhcp_v4.return_value.obtain_lease.side_effect = [lease]

        azure_ds._setup_ephemeral_networking(iface=iface)

        assert mock_ephemeral_dhcp_v4.mock_calls == [
            mock.call(
                azure_ds.distro,
                iface=iface,
                dhcp_log_func=dsaz.dhcp_log_cb,
            ),
            mock.call().obtain_lease(),
        ]
        assert mock_sleep.mock_calls == []
        assert azure_ds._wireserver_endpoint == "168.63.129.16"
        assert azure_ds._ephemeral_dhcp_ctx.iface == lease["interface"]

    def test_no_retry_missing_dhclient_error(
        self,
        azure_ds,
        mock_ephemeral_dhcp_v4,
        mock_sleep,
    ):
        mock_ephemeral_dhcp_v4.return_value.obtain_lease.side_effect = [
            dhcp.NoDHCPLeaseMissingDhclientError
        ]

        with pytest.raises(dhcp.NoDHCPLeaseMissingDhclientError):
            azure_ds._setup_ephemeral_networking()

        assert azure_ds._ephemeral_dhcp_ctx is None

    def test_retry_interface_error(
        self,
        azure_ds,
        mock_ephemeral_dhcp_v4,
        mock_kvp_report_failure_to_host,
        mock_sleep,
    ):
        lease = {
            "interface": "fakeEth0",
        }
        mock_ephemeral_dhcp_v4.return_value.obtain_lease.side_effect = [
            dhcp.NoDHCPLeaseInterfaceError,
            lease,
        ]

        azure_ds._setup_ephemeral_networking()

        assert mock_ephemeral_dhcp_v4.mock_calls == [
            mock.call(
                azure_ds.distro,
                iface=None,
                dhcp_log_func=dsaz.dhcp_log_cb,
            ),
            mock.call().obtain_lease(),
            mock.call().obtain_lease(),
        ]
        assert mock_sleep.mock_calls == [mock.call(1)]
        assert azure_ds._wireserver_endpoint == "168.63.129.16"
        assert azure_ds._ephemeral_dhcp_ctx.iface == "fakeEth0"

        error_reasons = [
            c[0][0].reason
            for c in mock_kvp_report_failure_to_host.call_args_list
        ]
        assert error_reasons == ["failure to find DHCP interface"]

    def test_retry_process_error(
        self,
        azure_ds,
        mock_ephemeral_dhcp_v4,
        mock_report_diagnostic_event,
        mock_sleep,
    ):
        lease = {
            "interface": "fakeEth0",
        }
        mock_ephemeral_dhcp_v4.return_value.obtain_lease.side_effect = [
            subp.ProcessExecutionError(
                cmd=["failed", "cmd"],
                stdout="test_stdout",
                stderr="test_stderr",
                exit_code=4,
            ),
            lease,
        ]

        azure_ds._setup_ephemeral_networking()

        assert mock_ephemeral_dhcp_v4.mock_calls == [
            mock.call(
                azure_ds.distro,
                iface=None,
                dhcp_log_func=dsaz.dhcp_log_cb,
            ),
            mock.call().obtain_lease(),
            mock.call().obtain_lease(),
        ]
        assert mock_sleep.mock_calls == [mock.call(1)]
        assert mock_report_diagnostic_event.mock_calls == [
            mock.call(
                "Bringing up ephemeral networking with iface=None: "
                "[('dummy0', '9e:65:d6:19:19:01', None, None), "
                "('enP3', '00:11:22:33:44:02', 'unknown_accel', '0x3'), "
                "('eth0', '00:11:22:33:44:00', 'hv_netvsc', '0x3'), "
                "('eth2', '00:11:22:33:44:01', 'unknown', '0x3'), "
                "('eth3', '00:11:22:33:44:02', "
                "'unknown_with_unknown_vf', '0x3'), "
                "('lo', '00:00:00:00:00:00', None, None)]",
                logger_func=dsaz.LOG.debug,
            ),
            mock.call(
                "Command failed: cmd=['failed', 'cmd'] "
                "stderr='test_stderr' stdout='test_stdout' exit_code=4",
                logger_func=dsaz.LOG.error,
            ),
            mock.call(
                "Obtained DHCP lease on interface 'fakeEth0' "
                "(primary=True driver='fake_driver' router='10.0.0.1' "
                "routes=[('0.0.0.0/0', '10.0.0.1'), "
                "('168.63.129.16/32', '10.0.0.1'), "
                "('169.254.169.254/32', '10.0.0.1')] "
<<<<<<< HEAD
                "lease={'interface': 'fakeEth0'})",
=======
                "lease={'interface': 'fakeEth0'} "
                "imds_routed=True wireserver_routed=True)",
>>>>>>> 0b90fbf5
                logger_func=dsaz.LOG.debug,
            ),
        ]

    @pytest.mark.parametrize(
        "error_class,error_reason",
        [
            (dhcp.NoDHCPLeaseInterfaceError, "failure to find DHCP interface"),
            (dhcp.NoDHCPLeaseError, "failure to obtain DHCP lease"),
        ],
    )
    def test_retry_sleeps(
        self,
        azure_ds,
        mock_ephemeral_dhcp_v4,
        mock_kvp_report_failure_to_host,
        mock_sleep,
        error_class,
        error_reason,
    ):
        lease = {
            "interface": "fakeEth0",
        }
        mock_ephemeral_dhcp_v4.return_value.obtain_lease.side_effect = [
            error_class()
        ] * 10 + [lease]

        azure_ds._setup_ephemeral_networking()

        assert (
            mock_ephemeral_dhcp_v4.mock_calls
            == [
                mock.call(
                    azure_ds.distro,
                    iface=None,
                    dhcp_log_func=dsaz.dhcp_log_cb,
                ),
            ]
            + [mock.call().obtain_lease()] * 11
        )
        assert mock_sleep.mock_calls == [mock.call(1)] * 10
        assert azure_ds._wireserver_endpoint == "168.63.129.16"
        assert azure_ds._ephemeral_dhcp_ctx.iface == "fakeEth0"

        error_reasons = [
            c[0][0].reason
            for c in mock_kvp_report_failure_to_host.call_args_list
        ]
        assert error_reasons == [error_reason] * 10

    @pytest.mark.parametrize(
        "error_class,error_reason",
        [
            (dhcp.NoDHCPLeaseInterfaceError, "failure to find DHCP interface"),
            (dhcp.NoDHCPLeaseError, "failure to obtain DHCP lease"),
        ],
    )
    def test_retry_times_out(
        self,
        azure_ds,
        mock_ephemeral_dhcp_v4,
        mock_kvp_report_failure_to_host,
        mock_sleep,
        mock_time,
        error_class,
        error_reason,
    ):
        mock_time.side_effect = [
            0.0,  # start
            60.1,  # duration check for host error report
            60.11,  # loop check
            120.1,  # duration check for host error report
            120.11,  # loop check
            180.1,  # duration check for host error report
            180.11,  # loop check timeout
        ]
        mock_ephemeral_dhcp_v4.return_value.obtain_lease.side_effect = [
            error_class()
        ] * 3

        with pytest.raises(dhcp.NoDHCPLeaseError):
            azure_ds._setup_ephemeral_networking(timeout_minutes=3)

        assert (
            mock_ephemeral_dhcp_v4.return_value.mock_calls
            == [mock.call.obtain_lease()] * 3
        )
        assert mock_sleep.mock_calls == [mock.call(1)] * 2
        assert azure_ds._wireserver_endpoint == "168.63.129.16"
        assert azure_ds._ephemeral_dhcp_ctx is None

        error_reasons = [
            c[0][0].reason
            for c in mock_kvp_report_failure_to_host.call_args_list
        ]
        assert error_reasons == [error_reason] * 3


class TestCheckIfPrimary:
    @pytest.mark.parametrize(
        "static_routes",
        [
            [("168.63.129.16/32", "10.0.0.1")],
            [("169.254.169.254/32", "10.0.0.1")],
        ],
    )
    def test_primary(self, azure_ds, static_routes):
        ephipv4 = ephemeral.EphemeralIPv4Network(
            distro="ubuntu",
            interface="eth0",
            ip="10.0.0.4",
            prefix_or_mask="32",
            broadcast="255.255.255.255",
            router="10.0.0.1",
            static_routes=static_routes,
        )

        assert azure_ds._check_if_primary(ephipv4) is True

    def test_primary_via_wireserver_specified_in_option_245(self, azure_ds):
        ephipv4 = ephemeral.EphemeralIPv4Network(
            distro="ubuntu",
            interface="eth0",
            ip="10.0.0.4",
            prefix_or_mask="32",
            broadcast="255.255.255.255",
            router="10.0.0.1",
            static_routes=[("1.2.3.4/32", "10.0.0.1")],
        )
        azure_ds._wireserver_endpoint = "1.2.3.4"

        assert azure_ds._check_if_primary(ephipv4) is True

    @pytest.mark.parametrize(
        "static_routes",
        [
            [],
            [("0.0.0.0/0", "10.0.0.1")],
            [("10.10.10.10/16", "10.0.0.1")],
        ],
    )
    def test_secondary(self, azure_ds, static_routes):
        ephipv4 = ephemeral.EphemeralIPv4Network(
            distro="ubuntu",
            interface="eth0",
            ip="10.0.0.4",
            prefix_or_mask="32",
            broadcast="255.255.255.255",
            router="10.0.0.1",
            static_routes=static_routes,
        )
        azure_ds._wireserver_endpoint = "1.2.3.4"

        assert azure_ds._check_if_primary(ephipv4) is False


class TestInstanceId:
    def test_metadata(self, azure_ds, mock_dmi_read_dmi_data):
        azure_ds.metadata = {"instance-id": "test-id"}

        id = azure_ds.get_instance_id()

        assert id == "test-id"

    def test_fallback(self, azure_ds, mock_dmi_read_dmi_data):
        id = azure_ds.get_instance_id()

        assert id == "50109936-ef07-47fe-ac82-890c853f60d5"


class TestProvisioning:
    @pytest.fixture(autouse=True)
    def provisioning_setup(
        self,
        azure_ds,
        mock_azure_get_metadata_from_fabric,
        mock_azure_report_failure_to_fabric,
        mock_net_dhcp_maybe_perform_dhcp_discovery,
        mock_ephemeral_ipv4_network,
        mock_dmi_read_dmi_data,
        mock_get_interfaces,
        mock_get_interface_mac,
        mock_kvp_report_failure_to_host,
        mock_kvp_report_success_to_host,
        mock_netlink,
        mock_readurl,
        mock_subp_subp,
        mock_util_ensure_dir,
        mock_util_find_devs_with,
        mock_util_load_file,
        mock_util_mount_cb,
        wrapped_util_write_file,
        mock_wrapping_setup_ephemeral_networking,
        patched_data_dir_path,
        patched_reported_ready_marker_path,
    ):
        self.azure_ds = azure_ds
        self.mock_azure_get_metadata_from_fabric = (
            mock_azure_get_metadata_from_fabric
        )
        self.mock_azure_report_failure_to_fabric = (
            mock_azure_report_failure_to_fabric
        )
        self.mock_net_dhcp_maybe_perform_dhcp_discovery = (
            mock_net_dhcp_maybe_perform_dhcp_discovery
        )
        self.mock_ephemeral_ipv4_network = mock_ephemeral_ipv4_network
        self.mock_dmi_read_dmi_data = mock_dmi_read_dmi_data
        self.mock_get_interfaces = mock_get_interfaces
        self.mock_get_interface_mac = mock_get_interface_mac
        self.mock_kvp_report_failure_to_host = mock_kvp_report_failure_to_host
        self.mock_kvp_report_success_to_host = mock_kvp_report_success_to_host
        self.mock_netlink = mock_netlink
        self.mock_readurl = mock_readurl
        self.mock_subp_subp = mock_subp_subp
        self.mock_util_ensure_dir = mock_util_ensure_dir
        self.mock_util_find_devs_with = mock_util_find_devs_with
        self.mock_util_load_file = mock_util_load_file
        self.mock_util_mount_cb = mock_util_mount_cb
        self.wrapped_util_write_file = wrapped_util_write_file
        self.mock_wrapping_setup_ephemeral_networking = (
            mock_wrapping_setup_ephemeral_networking
        )
        self.patched_data_dir_path = patched_data_dir_path
        self.patched_reported_ready_marker_path = (
            patched_reported_ready_marker_path
        )

        self.imds_md = {
            "extended": {"compute": {"ppsType": "None"}},
            "network": {
                "interface": [
                    {
                        "ipv4": {
                            "ipAddress": [
                                {
                                    "privateIpAddress": "10.0.0.22",
                                    "publicIpAddress": "",
                                }
                            ],
                            "subnet": [
                                {"address": "10.0.0.0", "prefix": "24"}
                            ],
                        },
                        "ipv6": {"ipAddress": []},
                        "macAddress": "011122334455",
                    },
                ]
            },
        }

    def test_no_pps(self):
        self.mock_readurl.side_effect = [
            mock.MagicMock(contents=json.dumps(self.imds_md).encode()),
        ]
        self.mock_azure_get_metadata_from_fabric.return_value = []

        self.azure_ds._check_and_get_data()

        assert self.mock_readurl.mock_calls == [
            mock.call(
                "http://169.254.169.254/metadata/instance?"
                "api-version=2021-08-01&extended=true",
                timeout=30,
                headers={"Metadata": "true"},
                exception_cb=mock.ANY,
                infinite=True,
                log_req_resp=True,
            ),
        ]

        # Verify DHCP is setup once.
        assert self.mock_wrapping_setup_ephemeral_networking.mock_calls == [
            mock.call(timeout_minutes=20)
        ]
        assert self.mock_net_dhcp_maybe_perform_dhcp_discovery.mock_calls == [
            mock.call(
                self.azure_ds.distro,
                None,
                dsaz.dhcp_log_cb,
            )
        ]
        assert self.azure_ds._wireserver_endpoint == "10.11.12.13"
        assert self.azure_ds._is_ephemeral_networking_up() is False

        # Verify DMI usage.
        assert self.mock_dmi_read_dmi_data.mock_calls == [
            mock.call("chassis-asset-tag"),
            mock.call("system-uuid"),
        ]
        assert (
            self.azure_ds.metadata["instance-id"]
            == "50109936-ef07-47fe-ac82-890c853f60d5"
        )

        # Verify IMDS metadata.
        assert self.azure_ds.metadata["imds"] == self.imds_md

        # Verify reporting ready once.
        assert self.mock_azure_get_metadata_from_fabric.mock_calls == [
            mock.call(
                endpoint="10.11.12.13",
                iso_dev="/dev/sr0",
                pubkey_info=None,
            )
        ]

        # Verify netlink.
        assert self.mock_netlink.mock_calls == []

        # Verify no reported_ready marker written.
        assert self.wrapped_util_write_file.mock_calls == []
        assert self.patched_reported_ready_marker_path.exists() is False

        # Verify reports via KVP.
        assert len(self.mock_kvp_report_failure_to_host.mock_calls) == 0
        assert len(self.mock_kvp_report_success_to_host.mock_calls) == 1

    def test_running_pps(self):
        self.imds_md["extended"]["compute"]["ppsType"] = "Running"

        nl_sock = mock.MagicMock()
        self.mock_netlink.create_bound_netlink_socket.return_value = nl_sock
        self.mock_readurl.side_effect = [
            mock.MagicMock(contents=json.dumps(self.imds_md).encode()),
            mock.MagicMock(contents=construct_ovf_env().encode()),
            mock.MagicMock(contents=json.dumps(self.imds_md).encode()),
        ]
        self.mock_azure_get_metadata_from_fabric.return_value = []

        self.azure_ds._check_and_get_data()

        assert self.mock_readurl.mock_calls == [
            mock.call(
                "http://169.254.169.254/metadata/instance?"
                "api-version=2021-08-01&extended=true",
                exception_cb=mock.ANY,
                headers={"Metadata": "true"},
                infinite=True,
                log_req_resp=True,
                timeout=30,
            ),
            mock.call(
                "http://169.254.169.254/metadata/reprovisiondata?"
                "api-version=2019-06-01",
                exception_cb=mock.ANY,
                headers={"Metadata": "true"},
                log_req_resp=False,
                infinite=True,
                timeout=30,
            ),
            mock.call(
                "http://169.254.169.254/metadata/instance?"
                "api-version=2021-08-01&extended=true",
                exception_cb=mock.ANY,
                headers={"Metadata": "true"},
                infinite=True,
                log_req_resp=True,
                timeout=30,
            ),
        ]

        # Verify DHCP is setup twice.
        assert self.mock_wrapping_setup_ephemeral_networking.mock_calls == [
            mock.call(timeout_minutes=20),
            mock.call(timeout_minutes=5),
        ]
        assert self.mock_net_dhcp_maybe_perform_dhcp_discovery.mock_calls == [
            mock.call(
                self.azure_ds.distro,
                None,
                dsaz.dhcp_log_cb,
            ),
            mock.call(
                self.azure_ds.distro,
                None,
                dsaz.dhcp_log_cb,
            ),
        ]
        assert self.azure_ds._wireserver_endpoint == "10.11.12.13"
        assert self.azure_ds._is_ephemeral_networking_up() is False

        # Verify DMI usage.
        assert self.mock_dmi_read_dmi_data.mock_calls == [
            mock.call("chassis-asset-tag"),
            mock.call("system-uuid"),
        ]
        assert (
            self.azure_ds.metadata["instance-id"]
            == "50109936-ef07-47fe-ac82-890c853f60d5"
        )

        # Verify IMDS metadata.
        assert self.azure_ds.metadata["imds"] == self.imds_md

        # Verify reporting ready twice.
        assert self.mock_azure_get_metadata_from_fabric.mock_calls == [
            mock.call(
                endpoint="10.11.12.13",
                iso_dev="/dev/sr0",
                pubkey_info=None,
            ),
            mock.call(
                endpoint="10.11.12.13",
                iso_dev=None,
                pubkey_info=None,
            ),
        ]

        # Verify netlink operations for Running PPS.
        assert self.mock_netlink.mock_calls == [
            mock.call.create_bound_netlink_socket(),
            mock.call.wait_for_media_disconnect_connect(mock.ANY, "ethBoot0"),
            mock.call.create_bound_netlink_socket().close(),
        ]

        # Verify reported_ready marker written and cleaned up.
        assert self.wrapped_util_write_file.mock_calls[0] == mock.call(
            self.patched_reported_ready_marker_path.as_posix(), mock.ANY
        )
        assert self.patched_reported_ready_marker_path.exists() is False

        # Verify reports via KVP.
        assert len(self.mock_kvp_report_failure_to_host.mock_calls) == 0
        assert len(self.mock_kvp_report_success_to_host.mock_calls) == 2

    def test_savable_pps(self):
        self.imds_md["extended"]["compute"]["ppsType"] = "Savable"

        nl_sock = mock.MagicMock()
        self.mock_netlink.create_bound_netlink_socket.return_value = nl_sock
        self.mock_netlink.wait_for_nic_detach_event.return_value = "eth9"
        self.mock_netlink.wait_for_nic_attach_event.return_value = (
            "ethAttached1"
        )
        self.mock_readurl.side_effect = [
            mock.MagicMock(contents=json.dumps(self.imds_md).encode()),
            mock.MagicMock(contents=construct_ovf_env().encode()),
            mock.MagicMock(contents=json.dumps(self.imds_md).encode()),
        ]
        self.mock_azure_get_metadata_from_fabric.return_value = []

        self.azure_ds._check_and_get_data()

        assert self.mock_readurl.mock_calls == [
            mock.call(
                "http://169.254.169.254/metadata/instance?"
                "api-version=2021-08-01&extended=true",
                exception_cb=mock.ANY,
                headers={"Metadata": "true"},
                infinite=True,
                log_req_resp=True,
                timeout=30,
            ),
            mock.call(
                "http://169.254.169.254/metadata/reprovisiondata?"
                "api-version=2019-06-01",
                exception_cb=mock.ANY,
                headers={"Metadata": "true"},
                log_req_resp=False,
                infinite=True,
                timeout=30,
            ),
            mock.call(
                "http://169.254.169.254/metadata/instance?"
                "api-version=2021-08-01&extended=true",
                exception_cb=mock.ANY,
                headers={"Metadata": "true"},
                infinite=True,
                log_req_resp=True,
                timeout=30,
            ),
        ]

        # Verify DHCP is setup twice.
        assert self.mock_wrapping_setup_ephemeral_networking.mock_calls == [
            mock.call(timeout_minutes=20),
            mock.call(
                iface="ethAttached1",
                timeout_minutes=20,
                report_failure_if_not_primary=False,
            ),
        ]
        assert self.mock_net_dhcp_maybe_perform_dhcp_discovery.mock_calls == [
            mock.call(
                self.azure_ds.distro,
                None,
                dsaz.dhcp_log_cb,
            ),
            mock.call(
                self.azure_ds.distro,
                "ethAttached1",
                dsaz.dhcp_log_cb,
            ),
        ]
        assert self.azure_ds._wireserver_endpoint == "10.11.12.13"
        assert self.azure_ds._is_ephemeral_networking_up() is False

        # Verify DMI usage.
        assert self.mock_dmi_read_dmi_data.mock_calls == [
            mock.call("chassis-asset-tag"),
            mock.call("system-uuid"),
        ]
        assert (
            self.azure_ds.metadata["instance-id"]
            == "50109936-ef07-47fe-ac82-890c853f60d5"
        )

        # Verify IMDS metadata.
        assert self.azure_ds.metadata["imds"] == self.imds_md

        # Verify reporting ready twice.
        assert self.mock_azure_get_metadata_from_fabric.mock_calls == [
            mock.call(
                endpoint="10.11.12.13",
                iso_dev="/dev/sr0",
                pubkey_info=None,
            ),
            mock.call(
                endpoint="10.11.12.13",
                iso_dev=None,
                pubkey_info=None,
            ),
        ]

        # Verify netlink operations for Savable PPS.
        assert self.mock_netlink.mock_calls == [
            mock.call.create_bound_netlink_socket(),
            mock.call.wait_for_nic_detach_event(nl_sock),
            mock.call.wait_for_nic_attach_event(nl_sock, ["ethAttached1"]),
            mock.call.create_bound_netlink_socket().close(),
        ]

        # Verify reported_ready marker written and cleaned up.
        assert self.wrapped_util_write_file.mock_calls[0] == mock.call(
            self.patched_reported_ready_marker_path.as_posix(), mock.ANY
        )
        assert self.patched_reported_ready_marker_path.exists() is False

        # Verify reports via KVP.
        assert len(self.mock_kvp_report_failure_to_host.mock_calls) == 0
        assert len(self.mock_kvp_report_success_to_host.mock_calls) == 2

    @pytest.mark.parametrize(
        "fabric_side_effect",
        [
            [[], []],
            [
                [
                    url_helper.UrlError(
                        requests.ConnectionError(
                            "Failed to establish a new connection: "
                            "[Errno 101] Network is unreachable"
                        )
                    )
                ],
                [],
            ],
            [
                [url_helper.UrlError(requests.ReadTimeout("Read timed out"))],
                [],
            ],
        ],
    )
    def test_savable_pps_early_unplug(self, fabric_side_effect):
        self.imds_md["extended"]["compute"]["ppsType"] = "Savable"

        nl_sock = mock.MagicMock()
        self.mock_netlink.create_bound_netlink_socket.return_value = nl_sock
        self.mock_netlink.wait_for_nic_detach_event.return_value = "eth9"
        self.mock_netlink.wait_for_nic_attach_event.return_value = (
            "ethAttached1"
        )
        self.mock_readurl.side_effect = [
            mock.MagicMock(contents=json.dumps(self.imds_md).encode()),
            mock.MagicMock(contents=construct_ovf_env().encode()),
            mock.MagicMock(contents=json.dumps(self.imds_md).encode()),
        ]
        self.mock_azure_get_metadata_from_fabric.side_effect = (
            fabric_side_effect
        )

        # Fake DHCP teardown failure.
        ipv4_net = self.mock_ephemeral_ipv4_network
        ipv4_net.return_value.__exit__.side_effect = [
            subp.ProcessExecutionError(
                cmd=["failed", "cmd"],
                stdout="test_stdout",
                stderr="test_stderr",
                exit_code=4,
            ),
            None,
        ]

        self.azure_ds._check_and_get_data()

        assert self.mock_readurl.mock_calls == [
            mock.call(
                "http://169.254.169.254/metadata/instance?"
                "api-version=2021-08-01&extended=true",
                exception_cb=mock.ANY,
                headers={"Metadata": "true"},
                infinite=True,
                log_req_resp=True,
                timeout=30,
            ),
            mock.call(
                "http://169.254.169.254/metadata/reprovisiondata?"
                "api-version=2019-06-01",
                exception_cb=mock.ANY,
                headers={"Metadata": "true"},
                infinite=True,
                log_req_resp=False,
                timeout=30,
            ),
            mock.call(
                "http://169.254.169.254/metadata/instance?"
                "api-version=2021-08-01&extended=true",
                exception_cb=mock.ANY,
                headers={"Metadata": "true"},
                infinite=True,
                log_req_resp=True,
                timeout=30,
            ),
        ]

        # Verify DHCP is setup twice.
        assert self.mock_wrapping_setup_ephemeral_networking.mock_calls == [
            mock.call(timeout_minutes=20),
            mock.call(
                iface="ethAttached1",
                timeout_minutes=20,
                report_failure_if_not_primary=False,
            ),
        ]
        assert self.mock_net_dhcp_maybe_perform_dhcp_discovery.mock_calls == [
            mock.call(
                self.azure_ds.distro,
                None,
                dsaz.dhcp_log_cb,
            ),
            mock.call(
                self.azure_ds.distro,
                "ethAttached1",
                dsaz.dhcp_log_cb,
            ),
        ]
        assert self.azure_ds._wireserver_endpoint == "10.11.12.13"
        assert self.azure_ds._is_ephemeral_networking_up() is False

        # Verify DMI usage.
        assert self.mock_dmi_read_dmi_data.mock_calls == [
            mock.call("chassis-asset-tag"),
            mock.call("system-uuid"),
        ]
        assert (
            self.azure_ds.metadata["instance-id"]
            == "50109936-ef07-47fe-ac82-890c853f60d5"
        )

        # Verify IMDS metadata.
        assert self.azure_ds.metadata["imds"] == self.imds_md

        # Verify reporting ready twice.
        assert self.mock_azure_get_metadata_from_fabric.mock_calls == [
            mock.call(
                endpoint="10.11.12.13",
                iso_dev="/dev/sr0",
                pubkey_info=None,
            ),
            mock.call(
                endpoint="10.11.12.13",
                iso_dev=None,
                pubkey_info=None,
            ),
        ]

        # Verify netlink operations for Savable PPS.
        assert self.mock_netlink.mock_calls == [
            mock.call.create_bound_netlink_socket(),
            mock.call.wait_for_nic_detach_event(nl_sock),
            mock.call.wait_for_nic_attach_event(nl_sock, ["ethAttached1"]),
            mock.call.create_bound_netlink_socket().close(),
        ]

        # Verify reported_ready marker written and cleaned up.
        assert self.wrapped_util_write_file.mock_calls[0] == mock.call(
            self.patched_reported_ready_marker_path.as_posix(), mock.ANY
        )
        assert self.patched_reported_ready_marker_path.exists() is False

    @pytest.mark.parametrize("pps_type", ["Savable", "Running", "None"])
    def test_recovery_pps(self, pps_type):
        self.patched_reported_ready_marker_path.write_text("")
        self.imds_md["extended"]["compute"]["ppsType"] = pps_type

        self.mock_readurl.side_effect = [
            mock.MagicMock(contents=json.dumps(self.imds_md).encode()),
            mock.MagicMock(contents=construct_ovf_env().encode()),
            mock.MagicMock(contents=json.dumps(self.imds_md).encode()),
        ]
        self.mock_azure_get_metadata_from_fabric.return_value = []

        self.azure_ds._check_and_get_data()

        assert self.mock_readurl.mock_calls == [
            mock.call(
                "http://169.254.169.254/metadata/instance?"
                "api-version=2021-08-01&extended=true",
                exception_cb=mock.ANY,
                headers={"Metadata": "true"},
                infinite=True,
                log_req_resp=True,
                timeout=30,
            ),
            mock.call(
                "http://169.254.169.254/metadata/reprovisiondata?"
                "api-version=2019-06-01",
                exception_cb=mock.ANY,
                headers={"Metadata": "true"},
                infinite=True,
                log_req_resp=False,
                timeout=30,
            ),
            mock.call(
                "http://169.254.169.254/metadata/instance?"
                "api-version=2021-08-01&extended=true",
                exception_cb=mock.ANY,
                headers={"Metadata": "true"},
                infinite=True,
                log_req_resp=True,
                timeout=30,
            ),
        ]

        # Verify DHCP is setup once.
        assert self.mock_wrapping_setup_ephemeral_networking.mock_calls == [
            mock.call(timeout_minutes=20),
        ]
        assert self.mock_net_dhcp_maybe_perform_dhcp_discovery.mock_calls == [
            mock.call(
                self.azure_ds.distro,
                None,
                dsaz.dhcp_log_cb,
            ),
        ]

        # Verify IMDS metadata.
        assert self.azure_ds.metadata["imds"] == self.imds_md

        # Verify reports ready once.
        assert self.mock_azure_get_metadata_from_fabric.mock_calls == [
            mock.call(
                endpoint="10.11.12.13",
                iso_dev="/dev/sr0",
                pubkey_info=None,
            ),
        ]

        # Verify no netlink operations for recovering PPS.
        assert self.mock_netlink.mock_calls == []

        # Verify reported_ready marker not written.
        assert self.wrapped_util_write_file.mock_calls == [
            mock.call(
                filename=str(self.patched_data_dir_path / "ovf-env.xml"),
                content=mock.ANY,
                mode=mock.ANY,
            )
        ]
        assert self.patched_reported_ready_marker_path.exists() is False

        # Verify reports via KVP.
        assert len(self.mock_kvp_report_failure_to_host.mock_calls) == 0
        assert len(self.mock_kvp_report_success_to_host.mock_calls) == 1

    @pytest.mark.parametrize("pps_type", ["Savable", "Running", "Unknown"])
    def test_source_pps_fails_initial_dhcp(self, pps_type):
        self.imds_md["extended"]["compute"]["ppsType"] = pps_type

        nl_sock = mock.MagicMock()
        self.mock_netlink.create_bound_netlink_socket.return_value = nl_sock
        self.mock_readurl.side_effect = [
            mock.MagicMock(contents=json.dumps(self.imds_md).encode()),
            mock.MagicMock(contents=construct_ovf_env().encode()),
            mock.MagicMock(contents=json.dumps(self.imds_md).encode()),
        ]
        self.mock_azure_get_metadata_from_fabric.return_value = []

        self.mock_net_dhcp_maybe_perform_dhcp_discovery.side_effect = [
            dhcp.NoDHCPLeaseError()
        ]

        assert self.azure_ds._get_data() is False

        assert self.mock_wrapping_setup_ephemeral_networking.mock_calls == [
            mock.call(timeout_minutes=20),
            # Second round for _report_failure().
            mock.call(timeout_minutes=20),
        ]
        assert self.mock_readurl.mock_calls == []
        assert self.mock_azure_get_metadata_from_fabric.mock_calls == []
        assert self.mock_netlink.mock_calls == []

        # Verify reports via KVP.
        assert len(self.mock_kvp_report_failure_to_host.mock_calls) == 2
        assert len(self.mock_kvp_report_success_to_host.mock_calls) == 0

    @pytest.mark.parametrize(
        "subp_side_effect",
        [
            subp.SubpResult("okie dokie", ""),
            subp.ProcessExecutionError(
                cmd=["failed", "cmd"],
                stdout="test_stdout",
                stderr="test_stderr",
                exit_code=4,
            ),
        ],
    )
    def test_os_disk_pps(self, mock_sleep, subp_side_effect):
        self.imds_md["extended"]["compute"]["ppsType"] = "PreprovisionedOSDisk"

        self.mock_subp_subp.side_effect = [subp_side_effect]
        self.mock_readurl.side_effect = [
            mock.MagicMock(contents=json.dumps(self.imds_md).encode()),
        ]

        self.azure_ds._get_data()

        assert self.mock_readurl.mock_calls == [
            mock.call(
                "http://169.254.169.254/metadata/instance?"
                "api-version=2021-08-01&extended=true",
                exception_cb=mock.ANY,
                headers={"Metadata": "true"},
                infinite=True,
                log_req_resp=True,
                timeout=30,
            ),
        ]

        assert self.mock_subp_subp.mock_calls == []
        assert mock_sleep.mock_calls == [mock.call(31536000)]

        # Verify DHCP is setup once.
        assert self.mock_wrapping_setup_ephemeral_networking.mock_calls == [
            mock.call(timeout_minutes=20)
        ]
        assert self.mock_net_dhcp_maybe_perform_dhcp_discovery.mock_calls == [
            mock.call(
                self.azure_ds.distro,
                None,
                dsaz.dhcp_log_cb,
            )
        ]
        assert self.azure_ds._wireserver_endpoint == "10.11.12.13"
        assert self.azure_ds._is_ephemeral_networking_up() is False

        # Verify reported ready once.
        assert self.mock_azure_get_metadata_from_fabric.mock_calls == [
            mock.call(
                endpoint="10.11.12.13",
                iso_dev="/dev/sr0",
                pubkey_info=None,
            )
        ]

        # Verify no netlink operations for os disk PPS.
        assert self.mock_netlink.mock_calls == []

        # Ensure no reported ready marker is left behind as the VM's next
        # boot will behave like a typical provisioning boot.
        assert self.patched_reported_ready_marker_path.exists() is False
        assert self.wrapped_util_write_file.mock_calls == []

        # Verify reports via KVP. Ignore failure reported after sleep().
        assert len(self.mock_kvp_report_failure_to_host.mock_calls) == 1
        assert len(self.mock_kvp_report_success_to_host.mock_calls) == 1

    def test_imds_failure_results_in_provisioning_failure(self):
        self.mock_readurl.side_effect = url_helper.UrlError(
            requests.ConnectionError(
                "Failed to establish a new connection: "
                "[Errno 101] Network is unreachable"
            )
        )

        self.mock_azure_get_metadata_from_fabric.return_value = []

        self.azure_ds._check_and_get_data()

        assert self.mock_readurl.mock_calls == [
            mock.call(
                "http://169.254.169.254/metadata/instance?"
                "api-version=2021-08-01&extended=true",
                timeout=30,
                headers={"Metadata": "true"},
                exception_cb=mock.ANY,
                infinite=True,
                log_req_resp=True,
            ),
        ]

        # Verify DHCP is setup once.
        assert self.mock_wrapping_setup_ephemeral_networking.mock_calls == [
            mock.call(timeout_minutes=20)
        ]

        # Verify reporting ready once.
        assert self.mock_azure_get_metadata_from_fabric.mock_calls == []

        # Verify netlink.
        assert self.mock_netlink.mock_calls == []

        # Verify no reported_ready marker written.
        assert self.wrapped_util_write_file.mock_calls == []
        assert self.patched_reported_ready_marker_path.exists() is False

        # Verify reports via KVP.
        assert len(self.mock_kvp_report_failure_to_host.mock_calls) == 1
        assert len(self.mock_kvp_report_success_to_host.mock_calls) == 0


class TestGetMetadataFromImds:
    @pytest.mark.parametrize("route_configured_for_imds", [False, True])
    @pytest.mark.parametrize("report_failure", [False, True])
    @pytest.mark.parametrize(
        "exception,reported_error_type",
        [
            (
                url_helper.UrlError(requests.ConnectionError()),
                errors.ReportableErrorImdsUrlError,
            ),
            (
                ValueError("bad data"),
                errors.ReportableErrorImdsMetadataParsingException,
            ),
        ],
    )
    def test_errors(
        self,
        azure_ds,
        exception,
        mock_azure_report_failure_to_fabric,
        mock_imds_fetch_metadata_with_api_fallback,
        mock_kvp_report_failure_to_host,
        mock_time,
        monkeypatch,
        report_failure,
        reported_error_type,
        route_configured_for_imds,
    ):
        monkeypatch.setattr(
            azure_ds, "_is_ephemeral_networking_up", lambda: True
        )
        azure_ds._route_configured_for_imds = route_configured_for_imds
        mock_imds_fetch_metadata_with_api_fallback.side_effect = exception
        mock_time.return_value = 0.0

        assert (
            azure_ds.get_metadata_from_imds(report_failure=report_failure)
            == {}
        )
        assert mock_imds_fetch_metadata_with_api_fallback.mock_calls == [
            mock.call(retry_deadline=mock.ANY)
        ]

        expected_duration = 300
        assert (
            mock_imds_fetch_metadata_with_api_fallback.call_args[1][
                "retry_deadline"
            ]
            == expected_duration
        )

        reported_error = mock_kvp_report_failure_to_host.call_args[0][0]
        assert isinstance(reported_error, reported_error_type)
        assert reported_error.supporting_data["exception"] == repr(exception)
        assert mock_kvp_report_failure_to_host.mock_calls == [
            mock.call(reported_error)
        ]

        if report_failure and (
            route_configured_for_imds
            or not isinstance(exception, url_helper.UrlError)
            or not isinstance(exception.cause, requests.ConnectionError)
        ):
            assert mock_azure_report_failure_to_fabric.mock_calls == [
                mock.call(endpoint=mock.ANY, error=reported_error)
            ]
        else:
            assert mock_azure_report_failure_to_fabric.mock_calls == []


class TestReportFailure:
    @pytest.mark.parametrize("kvp_enabled", [False, True])
    def report_host_only_kvp_enabled(
        self,
        azure_ds,
        kvp_enabled,
        mock_azure_report_failure_to_fabric,
        mock_kvp_report_failure_to_host,
        mock_kvp_report_success_to_host,
    ):
        mock_kvp_report_failure_to_host.return_value = kvp_enabled
        error = errors.ReportableError(reason="foo")

        assert azure_ds._report_failure(error, host_only=True) == kvp_enabled

        assert mock_kvp_report_failure_to_host.mock_calls == [mock.call(error)]
        assert mock_kvp_report_success_to_host.mock_calls == []
        assert mock_azure_report_failure_to_fabric.mock_calls == []


class TestValidateIMDSMetadata:
    @pytest.mark.parametrize(
        "mac,expected",
        [
            ("001122aabbcc", "00:11:22:aa:bb:cc"),
            ("001122AABBCC", "00:11:22:aa:bb:cc"),
            ("00:11:22:aa:bb:cc", "00:11:22:aa:bb:cc"),
            ("00:11:22:AA:BB:CC", "00:11:22:aa:bb:cc"),
            ("pass-through-the-unexpected", "pass-through-the-unexpected"),
            ("", ""),
        ],
    )
    def test_normalize_scenarios(self, mac, expected):
        normalized = dsaz.normalize_mac_address(mac)
        assert normalized == expected

    def test_empty(
        self, azure_ds, caplog, mock_get_interfaces, mock_get_interface_mac
    ):
        imds_md = {}

        assert azure_ds.validate_imds_network_metadata(imds_md) is False
        assert (
            "cloudinit.sources.DataSourceAzure",
            30,
            "IMDS network metadata has incomplete configuration: None",
        ) in caplog.record_tuples

    def test_validates_one_nic(
        self, azure_ds, mock_get_interfaces, mock_get_interface_mac
    ):
        mock_get_interfaces.return_value = [
            ("dummy0", "9e:65:d6:19:19:01", None, None),
            ("test0", "00:11:22:33:44:55", "hv_netvsc", "0x3"),
            ("lo", "00:00:00:00:00:00", None, None),
        ]
        azure_ds._ephemeral_dhcp_ctx = mock.Mock(iface="test0")

        imds_md = {
            "network": {
                "interface": [
                    {
                        "ipv4": {
                            "ipAddress": [
                                {
                                    "privateIpAddress": "10.0.0.22",
                                    "publicIpAddress": "",
                                }
                            ],
                            "subnet": [
                                {"address": "10.0.0.0", "prefix": "24"}
                            ],
                        },
                        "ipv6": {"ipAddress": []},
                        "macAddress": "001122334455",
                    }
                ]
            }
        }

        assert azure_ds.validate_imds_network_metadata(imds_md) is True

    def test_validates_multiple_nic(
        self, azure_ds, mock_get_interfaces, mock_get_interface_mac
    ):
        mock_get_interfaces.return_value = [
            ("dummy0", "9e:65:d6:19:19:01", None, None),
            ("test0", "00:11:22:33:44:55", "hv_netvsc", "0x3"),
            ("test1", "01:11:22:33:44:55", "hv_netvsc", "0x3"),
            ("lo", "00:00:00:00:00:00", None, None),
        ]
        azure_ds._ephemeral_dhcp_ctx = mock.Mock(iface="test0")

        imds_md = {
            "network": {
                "interface": [
                    {
                        "ipv4": {
                            "ipAddress": [
                                {
                                    "privateIpAddress": "10.0.0.22",
                                    "publicIpAddress": "",
                                }
                            ],
                            "subnet": [
                                {"address": "10.0.0.0", "prefix": "24"}
                            ],
                        },
                        "ipv6": {"ipAddress": []},
                        "macAddress": "001122334455",
                    },
                    {
                        "ipv4": {
                            "ipAddress": [
                                {
                                    "privateIpAddress": "10.0.0.22",
                                    "publicIpAddress": "",
                                }
                            ],
                            "subnet": [
                                {"address": "10.0.0.0", "prefix": "24"}
                            ],
                        },
                        "ipv6": {"ipAddress": []},
                        "macAddress": "011122334455",
                    },
                ]
            }
        }

        assert azure_ds.validate_imds_network_metadata(imds_md) is True

    def test_missing_all(
        self, azure_ds, caplog, mock_get_interfaces, mock_get_interface_mac
    ):
        mock_get_interfaces.return_value = [
            ("dummy0", "9e:65:d6:19:19:01", None, None),
            ("test0", "00:11:22:33:44:55", "hv_netvsc", "0x3"),
            ("test1", "01:11:22:33:44:55", "hv_netvsc", "0x3"),
            ("lo", "00:00:00:00:00:00", None, None),
        ]
        azure_ds._ephemeral_dhcp_ctx = mock.Mock(iface="test0")

        imds_md = {"network": {"interface": []}}

        assert azure_ds.validate_imds_network_metadata(imds_md) is False
        assert (
            "cloudinit.sources.DataSourceAzure",
            30,
            "IMDS network metadata is missing configuration for NICs "
            "['00:11:22:33:44:55', '01:11:22:33:44:55']: "
            f"{imds_md['network']!r}",
        ) in caplog.record_tuples

    def test_missing_primary(
        self, azure_ds, caplog, mock_get_interfaces, mock_get_interface_mac
    ):
        mock_get_interfaces.return_value = [
            ("dummy0", "9e:65:d6:19:19:01", None, None),
            ("test0", "00:11:22:33:44:55", "hv_netvsc", "0x3"),
            ("test1", "01:11:22:33:44:55", "hv_netvsc", "0x3"),
            ("lo", "00:00:00:00:00:00", None, None),
        ]
        azure_ds._ephemeral_dhcp_ctx = mock.Mock(iface="test0")

        imds_md = {
            "network": {
                "interface": [
                    {
                        "ipv4": {
                            "ipAddress": [
                                {
                                    "privateIpAddress": "10.0.0.22",
                                    "publicIpAddress": "",
                                }
                            ],
                            "subnet": [
                                {"address": "10.0.0.0", "prefix": "24"}
                            ],
                        },
                        "ipv6": {"ipAddress": []},
                        "macAddress": "011122334455",
                    },
                ]
            }
        }

        assert azure_ds.validate_imds_network_metadata(imds_md) is False
        assert (
            "cloudinit.sources.DataSourceAzure",
            30,
            "IMDS network metadata is missing configuration for NICs "
            f"['00:11:22:33:44:55']: {imds_md['network']!r}",
        ) in caplog.record_tuples
        assert (
            "cloudinit.sources.DataSourceAzure",
            30,
            "IMDS network metadata is missing primary NIC "
            f"'00:11:22:33:44:55': {imds_md['network']!r}",
        ) in caplog.record_tuples

    def test_missing_secondary(
        self, azure_ds, mock_get_interfaces, mock_get_interface_mac
    ):
        mock_get_interfaces.return_value = [
            ("dummy0", "9e:65:d6:19:19:01", None, None),
            ("test0", "00:11:22:33:44:55", "hv_netvsc", "0x3"),
            ("test1", "01:11:22:33:44:55", "hv_netvsc", "0x3"),
            ("lo", "00:00:00:00:00:00", None, None),
        ]
        azure_ds._ephemeral_dhcp_ctx = mock.Mock(iface="test0")

        imds_md = {
            "network": {
                "interface": [
                    {
                        "ipv4": {
                            "ipAddress": [
                                {
                                    "privateIpAddress": "10.0.0.22",
                                    "publicIpAddress": "",
                                }
                            ],
                            "subnet": [
                                {"address": "10.0.0.0", "prefix": "24"}
                            ],
                        },
                        "ipv6": {"ipAddress": []},
                        "macAddress": "001122334455",
                    },
                ]
            }
        }

        assert azure_ds.validate_imds_network_metadata(imds_md) is False


class TestDependencyFallback:
    def test_dependency_fallback(self):
        """Ensure that crypt/passlib import failover gets exercised on all
        Python versions
        """
        assert dsaz.encrypt_pass("`")<|MERGE_RESOLUTION|>--- conflicted
+++ resolved
@@ -3440,12 +3440,8 @@
                 "routes=[('0.0.0.0/0', '10.0.0.1'), "
                 "('168.63.129.16/32', '10.0.0.1'), "
                 "('169.254.169.254/32', '10.0.0.1')] "
-<<<<<<< HEAD
-                "lease={'interface': 'fakeEth0'})",
-=======
                 "lease={'interface': 'fakeEth0'} "
                 "imds_routed=True wireserver_routed=True)",
->>>>>>> 0b90fbf5
                 logger_func=dsaz.LOG.debug,
             ),
         ]
