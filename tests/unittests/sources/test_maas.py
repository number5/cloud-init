--- conflicted
+++ resolved
@@ -224,15 +224,7 @@
         assert expected == ds.get_data()
 
     @responses.activate
-<<<<<<< HEAD
-<<<<<<< HEAD
-    def test_get_data_with_retry(self, mocker, tmp_path, caplog):
-=======
-    def test_get_data_with_retry(self, mocker, MockPaths, caplog):
->>>>>>> upstream/main
-=======
     def test_get_data_with_retry(self, mocker, paths, caplog):
->>>>>>> ff1d9f04
         """Ensure we can get data from IMDS even if some attempts fail."""
         mocker.patch("time.sleep")
         metadata_url = "http://169.254.169.254/MAAS/metadata"
