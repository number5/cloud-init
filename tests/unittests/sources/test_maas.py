--- conflicted
+++ resolved
@@ -9,11 +9,7 @@
 
 from cloudinit import helpers, settings, url_helper
 from cloudinit.sources import DataSourceMAAS
-<<<<<<< HEAD
-from tests.unittests.helpers import get_mock_paths, populate_dir
-=======
 from tests.unittests.helpers import populate_dir
->>>>>>> ff1d9f04
 from tests.unittests.util import MockDistro
 
 
@@ -228,11 +224,7 @@
         assert expected == ds.get_data()
 
     @responses.activate
-<<<<<<< HEAD
-    def test_get_data_with_retry(self, mocker, tmp_path, caplog):
-=======
     def test_get_data_with_retry(self, mocker, paths, caplog):
->>>>>>> ff1d9f04
         """Ensure we can get data from IMDS even if some attempts fail."""
         mocker.patch("time.sleep")
         metadata_url = "http://169.254.169.254/MAAS/metadata"
@@ -268,13 +260,7 @@
         )
 
         cfg = {"datasource": {"MAAS": {"metadata_url": metadata_url}}}
-<<<<<<< HEAD
-        ds = DataSourceMAAS.DataSourceMAAS(
-            cfg, MockDistro(), get_mock_paths(tmp_path)({})
-        )
-=======
         ds = DataSourceMAAS.DataSourceMAAS(cfg, MockDistro(), paths)
->>>>>>> ff1d9f04
         assert ds.get_data()
         assert ds.metadata["instance-id"] == "i-123"
         assert ds.metadata["local-hostname"] == "myhostname"
