--- conflicted
+++ resolved
@@ -6,7 +6,8 @@
 import tempfile
 
 from cloudinit import helpers
-from cloudinit import net
+from cloudinit.net import eni
+from cloudinit.net import network_state
 from cloudinit import settings
 from cloudinit.sources import DataSourceConfigDrive as ds
 from cloudinit.sources.helpers import openstack
@@ -106,6 +107,7 @@
     'fa:16:3e:d4:57:ad': 'enp0s2',
     'fa:16:3e:dd:50:9a': 'foo1',
     'fa:16:3e:a8:14:69': 'foo2',
+    'fa:16:3e:ed:9a:59': 'foo3',
 }
 
 CFG_DRIVE_FILES_V2 = {
@@ -387,18 +389,14 @@
         """Verify that network_data is present in ds in config-drive-v2."""
         populate_dir(self.tmp, CFG_DRIVE_FILES_V2)
         myds = cfg_ds_from_dir(self.tmp)
-        self.assertEqual(myds.network_json, NETWORK_DATA)
+        self.assertIsNotNone(myds.network_json)
 
     def test_network_config_is_converted(self):
         """Verify that network_data is converted and present on ds object."""
         populate_dir(self.tmp, CFG_DRIVE_FILES_V2)
         myds = cfg_ds_from_dir(self.tmp)
-<<<<<<< HEAD
-        network_config = openstack.convert_net_json(NETWORK_DATA)
-=======
-        network_config = ds.convert_network_data(NETWORK_DATA,
-                                                 known_macs=KNOWN_MACS)
->>>>>>> bc9bd58d
+        network_config = openstack.convert_net_json(NETWORK_DATA,
+                                                    known_macs=KNOWN_MACS)
         self.assertEqual(myds.network_config, network_config)
 
     def test_network_config_conversions(self):
@@ -438,19 +436,22 @@
                         'subnets': [{'type': 'dhcp4'}],
                         'type': 'physical',
                         'mac_address': 'fa:16:3e:69:b0:58',
-                        'name': 'tap2ecc7709-b3',
+                        'name': 'enp0s1',
+                        'mtu': None,
                     },
                     {
                         'subnets': [{'type': 'dhcp4'}],
                         'type': 'physical',
                         'mac_address': 'fa:16:3e:d4:57:ad',
-                        'name': 'tap2f88d109-5b',
+                        'name': 'enp0s2',
+                        'mtu': None,
                     },
                     {
                         'subnets': [{'type': 'dhcp4'}],
                         'type': 'physical',
                         'mac_address': 'fa:16:3e:05:30:fe',
-                        'name': 'tap1a5382f8-04',
+                        'name': 'nic0',
+                        'mtu': None,
                     },
                     {
                         'type': 'nameserver',
@@ -467,10 +468,10 @@
                 'version': 1,
                 'config': [
                     {
-                        'name': 'tap1a81968a-79',
+                        'name': 'foo3',
                         'mac_address': 'fa:16:3e:ed:9a:59',
                         'mtu': None,
-                        'type': 'bridge',
+                        'type': 'physical',
                         'subnets': [
                             {
                                 'address': '172.19.1.34',
@@ -493,17 +494,23 @@
             },
         ]
         for in_data, out_data in zip(in_datas, out_datas):
-            self.assertEqual(openstack.convert_net_json(in_data),
-                             out_data)
+            conv_data = openstack.convert_net_json(in_data,
+                                                   known_macs=KNOWN_MACS)
+            self.assertEqual(out_data, conv_data)
 
 
 class TestConvertNetworkData(TestCase):
+    def setUp(self):
+        super(TestConvertNetworkData, self).setUp()
+        self.tmp = tempfile.mkdtemp()
+        self.addCleanup(shutil.rmtree, self.tmp)
+
     def _getnames_in_config(self, ncfg):
         return set([n['name'] for n in ncfg['config']
                     if n['type'] == 'physical'])
 
     def test_conversion_fills_names(self):
-        ncfg = ds.convert_network_data(NETWORK_DATA, known_macs=KNOWN_MACS)
+        ncfg = openstack.convert_net_json(NETWORK_DATA, known_macs=KNOWN_MACS)
         expected = set(['nic0', 'enp0s1', 'enp0s2'])
         found = self._getnames_in_config(ncfg)
         self.assertEqual(found, expected)
@@ -515,18 +522,19 @@
                      'fa:16:3e:69:b0:58': 'ens1'})
         get_interfaces_by_mac.return_value = macs
 
-        ncfg = ds.convert_network_data(NETWORK_DATA)
+        ncfg = openstack.convert_net_json(NETWORK_DATA)
         expected = set(['nic0', 'ens1', 'enp0s2'])
         found = self._getnames_in_config(ncfg)
         self.assertEqual(found, expected)
 
     def test_convert_raises_value_error_on_missing_name(self):
         macs = {'aa:aa:aa:aa:aa:00': 'ens1'}
-        self.assertRaises(ValueError, ds.convert_network_data,
+        self.assertRaises(ValueError, openstack.convert_net_json,
                           NETWORK_DATA, known_macs=macs)
 
     def test_conversion_with_route(self):
-        ncfg = ds.convert_network_data(NETWORK_DATA_2, known_macs=KNOWN_MACS)
+        ncfg = openstack.convert_net_json(NETWORK_DATA_2,
+                                          known_macs=KNOWN_MACS)
         # not the best test, but see that we get a route in the
         # network config and that it gets rendered to an ENI file
         routes = []
@@ -536,22 +544,26 @@
         self.assertIn(
             {'network': '0.0.0.0', 'netmask': '0.0.0.0', 'gateway': '2.2.2.9'},
             routes)
-        eni = net.render_interfaces(net.parse_net_config_data(ncfg))
-        self.assertIn("route add default gw 2.2.2.9", eni)
+        eni_renderer = eni.Renderer()
+        eni_renderer.render_network_state(
+            self.tmp, network_state.parse_net_config_data(ncfg))
+        with open(os.path.join(self.tmp, "etc",
+                               "network", "interfaces"), 'r') as f:
+            eni_rendering = f.read()
+            self.assertIn("route add default gw 2.2.2.9", eni_rendering)
 
 
 def cfg_ds_from_dir(seed_d):
     cfg_ds = ds.DataSourceConfigDrive(settings.CFG_BUILTIN, None,
                                       helpers.Paths({}))
     cfg_ds.seed_dir = seed_d
+    cfg_ds.known_macs = KNOWN_MACS.copy()
     if not cfg_ds.get_data(skip_first_boot=True):
         raise RuntimeError("Data source did not extract itself from"
                            " seed directory %s" % seed_d)
     return cfg_ds
 
 
-<<<<<<< HEAD
-=======
 def populate_ds_from_read_config(cfg_ds, source, results):
     """Patch the DataSourceConfigDrive from the results of
     read_config_drive_dir hopefully in line with what it would have
@@ -562,11 +574,10 @@
     cfg_ds.userdata_raw = results.get('userdata')
     cfg_ds.version = results.get('version')
     cfg_ds.network_json = results.get('networkdata')
-    cfg_ds._network_config = ds.convert_network_data(
+    cfg_ds._network_config = openstack.convert_net_json(
         cfg_ds.network_json, known_macs=KNOWN_MACS)
 
 
->>>>>>> bc9bd58d
 def populate_dir(seed_dir, files):
     for (name, content) in files.items():
         path = os.path.join(seed_dir, name)
