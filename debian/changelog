<<<<<<< HEAD
cloud-init (25.1-0ubuntu1~20.04.1) UNRELEASED; urgency=medium

  * Update d/p/no-single-process.patch
    - This patch missed waiting for mounts (LP: #2097441)
    - Fix upstream conflict

 -- Brett Holman <brett.holman@canonical.com>  Mon, 06 Jan 2024 17:39:42 -0700
=======
cloud-init (24.4.1-0ubuntu0~20.04.1) focal; urgency=medium

  * Add d/p/cpick-84806336-chore-Add-feature-flag-for-manual-network-waiting
    - Pull in the upstream commit that makes it easier to patch out the
      new systemd-networkd-wait-online behavior in e30549e8
  * Add d/p/cpick-b817a679-fix-retry-AWS-hotplug-for-async-IMDS.patch
    - Pull in the upstream commit works around a limitation in AWS's IMDS
      (GH-5971) (LP: #2097319)
  * Add d/p/no-remove-networkd-online.patch
    - Revert breaking change on stable release (LP: #2094149)
  * Update d/p/no-single-process.patch
    - This patch missed waiting for mounts (LP: #2097441)
  * refresh patches:
    - d/p/cli-retain-file-argument-as-main-cmd-arg.patch
    - d/p/revert-551f560d-cloud-config-after-snap-seeding.patch
    - d/p/drop-unsupported-systemd-condition-environment.patch
  * Upstream snapshot based on 24.4.1.
    List of changes from upstream can be found at
    https://raw.githubusercontent.com/canonical/cloud-init/24.4.1/ChangeLog
    (LP: #2094179, #2094208, #2094857, #2094858)

 -- Brett Holman <brett.holman@canonical.com>  Tue, 04 Feb 2025 17:28:31 -0700
>>>>>>> 2840e521

cloud-init (24.4-0ubuntu1~20.04.1) focal; urgency=medium

  * add d/p/grub-dpkg-support.patch
    - Revert the removal of grub-dpkg from default modules
  * Move d/p/drop-unsupported-systemd-condition-environment.patch
    later in series and refresh as to not be overwritten by
    no-single-process.patch
  * refresh patches:
    - d/p/cli-retain-file-argument-as-main-cmd-arg.patch
    - d/p/expire-on-hashed-users.patch
    - d/p/keep-dhclient-as-priority-client.patch
    - d/p/netplan99-cannot-use-default.patch
    - d/p/no-nocloud-network.patch
    - d/p/no-single-process.patch
    - d/p/revert-551f560d-cloud-config-after-snap-seeding.patch
    - d/p/status-do-not-remove-duplicated-data.patch
  * Upstream snapshot based on 24.4. (LP: #2089577).
    List of changes from upstream can be found at
    https://raw.githubusercontent.com/canonical/cloud-init/24.4/ChangeLog

 -- James Falcon <james.falcon@canonical.com>  Mon, 25 Nov 2024 11:53:40 -0600

cloud-init (24.3.1-0ubuntu0~20.04.1) focal; urgency=medium

  * d/p/no-nocloud-network.patch: Remove nocloud network feature
  * d/p/no-single-process.patch: Remove single process optimization
  * Upstream snapshot based on upstream/main at c0ffdd4d.
  * refresh patches:
    - d/p/cli-retain-file-argument-as-main-cmd-arg.patch
    - d/p/drop-unsupported-systemd-condition-environment.patch
    - d/p/revert-551f560d-cloud-config-after-snap-seeding.patch
    - d/p/netplan99-cannot-use-default.patch
  * Upstream snapshot based on 24.3.1. (LP: #2079224).
    List of changes from upstream can be found at
    https://raw.githubusercontent.com/canonical/cloud-init/24.3.1/ChangeLog

 -- Chad Smith <chad.smith@canonical.com>  Fri, 06 Sep 2024 12:18:20 -0600

cloud-init (24.2-0ubuntu1~20.04.1) focal; urgency=medium

  * d/control: remove netifaces due to GH-4634
  * drop d/p/do-not-block-user-login.patch:
    Upstream now has "Before=systemd-user-sessions" in cloud-init.service
  * d/p/drop-unsupported-systemd-condition-environment.patch:
    drop ConditionEnvironment from unit files because systemd 245.4 ignores
    those keys and emits warnings at systemctl status
  * d/p/add-deprecation-info-boundary.patch: Update
    DEPRECATION_INFO_BOUNDARY to ensure new deprecations don't trigger
    warnings.
  * refresh patches:
    - d/p/cli-retain-file-argument-as-main-cmd-arg.patch
    - d/p/keep-dhclient-as-priority-client.patch
    - d/p/netplan99-cannot-use-default.patch
    - d/p/retain-ec2-default-net-update-events.patch
    - d/p/retain-netplan-world-readable.patch
    - d/p/retain-old-groups.patch
    - d/p/status-do-not-remove-duplicated-data.patch
    - d/p/status-retain-recoverable-error-exit-code.patch
    - d/p/revert-551f560d-cloud-config-after-snap-seeding.patch
  * Upstream snapshot based on 24.2. (LP: #2071762).
    List of changes from upstream can be found at
    https://raw.githubusercontent.com/canonical/cloud-init/24.2/ChangeLog
  * drop all d/p/cpick-* files as they are included in upstream snapshot

 -- James Falcon <james.falcon@canonical.com>  Thu, 11 Jul 2024 16:36:14 -0500

cloud-init (24.1.3-0ubuntu1~20.04.5) focal; urgency=medium

  * Upstream bug fix release based on 24.1.7
    + functional fixes in debian/patches:
      - cpick-417ee551: fix(ec2): Ensure metadata exists before configuring PBR.
        (LP: #2066979)
      - cpick-d6776632: fix: Check renderer for netplan-specific code (#5321)
        (LP: #2066985)
      - cpick d771d1f4: fix(ec2): Correctly identify netplan renderer (#5361)
        (LP: #2066985)
    + test fixes in debian/patches:
      - cpick-74dc7cce: test: Fix failing test_ec2.py test (#5324)

 -- James Falcon <james.falcon@canonical.com>  Wed, 05 Jun 2024 12:40:38 -0500

cloud-init (24.1.3-0ubuntu1~20.04.4) focal; urgency=medium

  * cherry-pick 51c6569f: fix(snapd): ubuntu do not snap refresh when
    snap absent (LP: #2064132)
    - fix in 24.1.3-0ubuntu1~20.04.2 did not handle package_upgrade case

 -- Chad Smith <chad.smith@canonical.com>  Fri, 03 May 2024 15:38:58 -0600

cloud-init (24.1.3-0ubuntu1~20.04.3) focal; urgency=medium

  * d/p/cli-retain-file-argument-as-main-cmd-arg.patch: retain ability to
    provide -f or --file on the command line before cloud-init subcommands
    init, modules or single (LP: #2064300)

 -- Chad Smith <chad.smith@canonical.com>  Tue, 30 Apr 2024 15:49:35 -0600

cloud-init (24.1.3-0ubuntu1~20.04.2) focal; urgency=medium

  * cherry-pick a6f7577d: bug(package_update): avoid snap refresh in
    images without (LP: #2064132)

 -- Chad Smith <chad.smith@canonical.com>  Mon, 29 Apr 2024 10:02:56 -0600

cloud-init (24.1.3-0ubuntu1~20.04.1) focal; urgency=medium

  * Upstream snapshot based on 24.1.3. (LP: #2056100).
    List of changes from upstream can be found at
    https://raw.githubusercontent.com/canonical/cloud-init/24.1.3/ChangeLog

 -- James Falcon <james.falcon@canonical.com>  Wed, 27 Mar 2024 08:35:43 -0500

cloud-init (24.1.2-0ubuntu1~20.04.1) focal; urgency=medium

  * refresh patches:
    - d/p/retain-ec2-default-net-update-events.patch
  * Upstream snapshot based on 24.1.2. (LP: #2056100).
    List of changes from upstream can be found at
    https://raw.githubusercontent.com/canonical/cloud-init/24.1.2/ChangeLog

 -- Chad Smith <chad.smith@canonical.com>  Thu, 21 Mar 2024 09:12:50 -0600

cloud-init (24.1.1-0ubuntu1~20.04.1) focal; urgency=medium

  * d/apport-general-hook.py: Move apport hook to main branch
  * d/cloud-init.maintscript: remove /etc/cloud/clean.d/README
  * d/cloud-init.logrotate: add logrotate config for cloud-init
  * d/cloud-init.templates: enable WSL datasource by default
  * d/p/keep-dhclient-as-priority-client.patch:
    - Upstream switched to dhcpcd, keep isc-dhclient as the client
  * d/p/revert-551f560d-cloud-config-after-snap-seeding.patch
    - Retain systemd ordering cloud-config.service After=snapd.seeded.service
  * d/p/retain-ec2-default-net-update-events.patch:
    Reverts 4dbb08f5f0cc4f41cf9dd1474f0600a11510a3c9 to not change behavior
    on stable releases.
  * d/po/templates.pot: update for wsl
  * d/cloud-init.postinst: change priority of hotplug rules.
    Avoids LP #1946003 on upgraded systems. References:
    [0] https://github.com/canonical/cloud-init/pull/4799
    [1] commit/b519d861aff8b44a0610c176cb34adcbe28df144
  * refresh patches:
    - d/p/netplan99-cannot-use-default.patch
    - d/p/retain-netplan-world-readable.patch
    - d/p/status-do-not-remove-duplicated-data.patch
    - d/p/status-retain-recoverable-error-exit-code.patch
  * Upstream snapshot based on 24.1.1. (LP: #2056100).
    List of changes from upstream can be found at
    https://raw.githubusercontent.com/canonical/cloud-init/24.1.1/ChangeLog

 -- Brett Holman <brett.holman@canonical.com>  Wed, 13 Mar 2024 16:12:22 -0600

cloud-init (23.4.4-0ubuntu0~20.04.1) focal; urgency=medium

  * Upstream snapshot based on 23.4.4. (LP: #2055081).
    List of changes from upstream can be found at
    https://raw.githubusercontent.com/canonical/cloud-init/23.4.4/ChangeLog

 -- Chad Smith <chad.smith@canonical.com>  Tue, 27 Feb 2024 08:13:27 -0700

cloud-init (23.4.3-0ubuntu0~20.04.1) focal; urgency=medium

  * Upstream snapshot based on 23.4.3. (LP: #2046483).
    List of changes from upstream can be found at
    https://raw.githubusercontent.com/canonical/cloud-init/23.4.3/ChangeLog

 -- James Falcon <james.falcon@canonical.com>  Fri, 02 Feb 2024 16:00:45 -0600

cloud-init (23.4.2-0ubuntu0~20.04.1) focal; urgency=medium

  * Upstream snapshot based on 23.4.2. (LP: #2045582).
     List of changes from upstream can be found at
     https://raw.githubusercontent.com/canonical/cloud-init/23.4.2/ChangeLog
    - Bugs fixed in this snapshot: (LP: #2051147)

 -- Alberto Contreras <alberto.contreras@canonical.com>  Wed, 24 Jan 2024 19:19:59 +0100

cloud-init (23.4.1-0ubuntu1~20.04.2) focal; urgency=medium

  * d/p/status-retain-recoverable-error-exit-code.patch:
    Retain exit code in cloud-init status for recoverable errors.
    (LP: #2048522).

 -- Alberto Contreras <alberto.contreras@canonical.com>  Mon, 08 Jan 2024 17:12:57 +0100

cloud-init (23.4.1-0ubuntu1~20.04.1) focal; urgency=medium

  * d/p/retain-apt-pre-deb822.patch:
    - Disable apt source list generation with DEB822 style
  * refresh patches:
    - d/p/status-do-not-remove-duplicated-data.patch
  * d/changelog: amend 23.4-0 refresh patches entry
  * Upstream snapshot based on 23.4.1. (LP: #2045582).
    List of changes from upstream can be found at
    https://raw.githubusercontent.com/canonical/cloud-init/23.4.1/ChangeLog

 -- Alberto Contreras <alberto.contreras@canonical.com>  Fri, 15 Dec 2023 13:27:06 +0100

cloud-init (23.4-0ubuntu1~20.04.1) focal; urgency=medium

  * d/p/status-do-not-remove-duplicated-data.patch:
    - Revert behavior downstream, leave duplicate data
  * d/control: add python3-apt as Recommends to read APT config from apt_pkg
  * refresh patches:
    - d/p/do-not-block-user-login.patch
    - d/p/netplan99-cannot-use-default.patch
  * Upstream snapshot based on 23.4. (LP: #2045582).
    List of changes from upstream can be found at
    https://raw.githubusercontent.com/canonical/cloud-init/23.4/ChangeLog

 -- Alberto Contreras <alberto.contreras@canonical.com>  Tue, 05 Dec 2023 14:00:12 +0100

cloud-init (23.3.3-0ubuntu0~20.04.1) focal; urgency=medium

  * Upstream snapshot based on 23.3.3. (LP: #2040291).
    List of changes from upstream can be found at
    https://raw.githubusercontent.com/canonical/cloud-init/23.3.3/ChangeLog

 -- James Falcon <james.falcon@canonical.com>  Tue, 24 Oct 2023 10:59:56 -0500

cloud-init (23.3.2-0ubuntu0~20.04.1) focal; urgency=medium

  * d/p/do-not-block-user-login.patch:
    - Revert behavior, allow user login after cloud-init stage (LP: #2039505)
  * Upstream snapshot based on 23.3.2. (LP: #2039453).
    List of changes from upstream can be found at
    https://raw.githubusercontent.com/canonical/cloud-init/23.3.2/ChangeLog

 -- Brett Holman <brett.holman@canonical.com>  Mon, 17 Oct 2023 15:51:22 -0600

cloud-init (23.3.1-0ubuntu1~20.04.1) focal; urgency=medium

  * Upstream snapshot based on upstream/main at ee9078a7.
  * d/cloud-init.maintscript: Remove the unused hook-network-manager
    conffile. (LP: #2027861)
  * d/patches/retain-old-groups.patch:
    - Retain original groups in cloud.cfg.tmpl
  * d/control: Add python3-passlib as needed for testing
  * d/cloud-init.templates: enable Akamai by default.
    Add Akamai to the default templates to allow datasource discovery.
  * d/po/templates.pot: refresh with debconf-updatepo
  * Upstream snapshot based on 23.3.1. (LP: #2033310).
    List of changes from upstream can be found at
    https://raw.githubusercontent.com/canonical/cloud-init/23.3.1/ChangeLog

 -- James Falcon <james.falcon@canonical.com>  Wed, 06 Sep 2023 12:11:17 -0500

cloud-init (23.2.2-0ubuntu0~20.04.1) focal; urgency=medium

  * Upstream snapshot based on 23.2.2.
    List of changes from upstream can be found at
    https://raw.githubusercontent.com/canonical/cloud-init/23.2.2/ChangeLog
    - Bugs fixed in this snapshot: (LP: #2028562, #2028784)

 -- Alberto Contreras <alberto.contreras@canonical.com>  Tue, 01 Aug 2023 14:18:47 +0200

cloud-init (23.2.1-0ubuntu0~20.04.2) focal; urgency=medium

  * d/apport-general-hook: correct type hints on Dict for py3.8
    (LP: #2025376)

 -- Chad Smith <chad.smith@canonical.com>  Thu, 29 Jun 2023 09:41:13 -0600

cloud-init (23.2-0ubuntu0~20.04.1) focal; urgency=medium

  * d/control: Remove pep8 dependency. It is no longer used
  * d/patches/netplan99-cannot-use-default.patch:
    - Retain routes' definitions compatible with netplan 0.99 (Fixes: #4133)
  * d/apport-general-hook.py: Add general apport hook to append cloud type,
    image and instance size information to bug reports (LP: #1724623)
  * d/cloud-init.preinst: Oracle to remove vestigial /etc/cloud.cloud.cfg.d/
    99-disable-network-config.cfg because system config is now honored before
    datasource config (LP: #1956788)
  * d/cloud-init.preinst: Clean up vestigial
    /etc/cloud/cloud.cfg.d/99-disable-network-activation.cfg on GCE instances
    after fix in upstream google-guest-agent.
  * Refresh patches against upstream/main:
    - d/p/expire-on-hashed-users.patch
    - d/p/retain-netplan-world-readable.patch
  * Upstream snapshot based on 23.2. (LP: #2023110).
    List of changes from upstream can be found at
    https://raw.githubusercontent.com/canonical/cloud-init/23.2/ChangeLog

 -- Chad Smith <chad.smith@canonical.com>  Tue, 06 Jun 2023 16:07:04 -0600

cloud-init (23.1.2-0ubuntu0~20.04.2) focal; urgency=medium

  * d/patches/netplan99-cannot-use-default.patch:
    - Retain routes' definitions compatible with netplan 0.99 (Fixes: #4133)

 -- James Falcon <james.falcon@canonical.com>  Fri, 19 May 2023 12:57:02 -0500

cloud-init (23.1.2-0ubuntu0~20.04.1) focal; urgency=medium

  * SECURITY UPDATE: Make user/vendor data sensitive and remove log permissions
    Because user data and vendor data may contain sensitive information,
    this commit ensures that any user data or vendor data written to
    instance-data.json gets redacted and is only available to root user.

    Also, modify the permissions of cloud-init.log to be 640, so that
    sensitive data leaked to the log isn't world readable.
    Additionally, remove the logging of user data and vendor data to
    cloud-init.log from the Vultr datasource.

    This is based on upstream snapshot of 23.1.2 [(LP: #2013967)]

    - d/cloud-init.postinst: postinst fixes for LP: #2013967
      Redact sensitive keys from world-readable instance-data.json on upgrade.
      Set perms 640 for /var/log/cloud-init.log on pkg upgrade.
      Redact sensitive Vultr messages from /var/log/cloud-init.log
    - (CVE-2023-1786)

 -- James Falcon <james.falcon@canonical.com>  Fri, 21 Apr 2023 14:28:19 -0500

cloud-init (23.1.1-0ubuntu0~20.04.1) focal; urgency=medium

  * d/patches/retain-netplan-world-readable.patch:
    - Retain original world-readable perms of /etc/netplan/50-cloud-init.yaml.
      Lunar made the config root read-only.
  * refresh patches:
    + debian/patches/expire-on-hashed-users.patch
  * Upstream snapshot based on 23.1.1. (LP: #2008230).
    List of changes from upstream can be found at
    https://raw.githubusercontent.com/canonical/cloud-init/23.1.1/ChangeLog

 -- Alberto Contreras <alberto.contreras@canonical.com>  Fri, 03 Mar 2023 09:48:54 +0100

cloud-init (22.4.2-0ubuntu0~20.04.2) focal; urgency=medium

  * d/compat & d/control: revert bump debhelper-comat to v10. Avoid
    service restarts across package upgrade (LP: #1999159)
    - d/compat: replaced with compat level 9
    - d/control: Build-Depends: revert to debhelper >= 9

 -- Chad Smith <chad.smith@canonical.com>  Thu, 08 Dec 2022 09:45:11 -0700

cloud-init (22.4.2-0ubuntu0~20.04.1) focal; urgency=medium

  * Upstream snapshot based on 22.4.2 upstream release. (LP: #1996645)
    - List of changes from upstream can be found at
      https://raw.githubusercontent.com/canonical/cloud-init/22.4.2/ChangeLog
    - Includes (LP: #1997559, #1844191) not present in 22.4.0.

 -- James Falcon <james.falcon@canonical.com>  Mon, 28 Nov 2022 10:48:49 -0600

cloud-init (22.4-0ubuntu0~20.04.1) focal; urgency=medium

  * d/control: drop python3-httpretty from Build-Depends
  * d/cloud-init.templates: Add NWCS to datasource list
  * refresh patches:
    + debian/patches/expire-on-hashed-users.patch
  * Upstream snapshot based on 22.4 upstream release. (LP: #1996645)
    List of changes from upstream can be found at
    https://raw.githubusercontent.com/canonical/cloud-init/22.4/ChangeLog

 -- James Falcon <james.falcon@canonical.com>  Tue, 15 Nov 2022 16:17:27 -0600

cloud-init (22.3.4-0ubuntu1~20.04.1) focal; urgency=medium

  * New upstream bugfix release. (LP: #1987318)
    + Release 22.3.4 (LP: #1986703)
    + Fix Oracle DS primary interface when using IMDS (#1757)
      (LP: #1989686)

 -- Brett Holman <brett.holman@canonical.com>  Mon, 03 Oct 2022 10:57:17 -0600

cloud-init (22.3.3-0ubuntu1~20.04.1) focal; urgency=medium

  * New upstream bugfix release. (LP: #1987318)
    + Release 22.3.3
    + Fix Oracle DS not setting subnet when using IMDS (#1735)
    + azure: define new attribute for pre-22.3 pickles (#1725)
    + sources/azure: ensure instance id is always correct (#1727)
      [Chris Patterson]

 -- Brett Holman <brett.holman@canonical.com>  Wed, 21 Sep 2022 14:16:25 -0600

cloud-init (22.3-13-g70ce6442-0ubuntu1~20.04.1) focal; urgency=medium

  * d/control:
    - add python3-debconf to Depends and Build-Depends
    - Build-Depends: bump debhelper-compat to v10
  * d/control: lintian fixes:
    + upgrade debhelper-compat to 10 and move it to d/control
    + d/compat: removed in favor of d/control
  * d/cloud-init.postinst:
    + Lintian: Disable uses-dpkg-database-directly on legit use of it in
      distros/debian.py
  * d/cloud-init.postinst: lintian fixes:
    + Fix command-with-path-in-maintainer-script for grub-install
  * d/p/expire-on-hashed-users.patch:
    Add patch to ensure password expire doesn't apply to hashed users
  * d/source/lintian-overrides: lintian fixes:
    + silence binary-nmu-debian-revision-in-source bug:
      https://bugs.debian.org/cgi-bin/bugreport.cgi?bug=1014584
  * drop the following cherry-picks now included:
    + cpick-a2e62738-Fix-cc_phone_home-requiring-tries-1500
  * New upstream snapshot. (LP: #1987318)
    + Fix v2 interface matching when no MAC
    + test: reduce number of network dependencies in flaky test (#1702)
    + docs: publish cc_ubuntu_autoinstall docs to rtd (#1696)
    + net: Fix EphemeraIPNetwork (#1697)
    + test: make ansible test work across older versions (#1691)
    + Networkd multi-address support/fix (#1685) [Teodor Garzdin]
    + make: drop broken targets (#1688)
    + net: Passthough v2 netconfigs in netplan systems (#1650)
    + NM ipv6 connection does not work on Azure and Openstack (#1616)
      [Emanuele Giuseppe Esposito]
    + Fix check_format_tip (#1679)
    + DataSourceVMware: fix var use before init (#1674) [Andrew Kutz]
    + rpm/copr: ensure RPM represents new clean.d dir artifacts (#1680)
    + test: avoid centos leaked check of /etc/yum.repos.d/epel-testing.repo
      (#1676)
    + Release 22.3 (#1662)
    + sources: obj.pkl cache should be written anyime get_data is run
      (#1669)
    + schema: drop release number from version file (#1664)
    + pycloudlib: bump to quiet azure HTTP info logs (#1668)
    + test: fix wireguard integration tests (#1666)
    + Github is deprecating the 18.04 runner starting 12.1 (#1665)
    + integration tests: Ensure one setup for all tests (#1661)
    + tests: ansible test fixes (#1660)
    + Prevent concurrency issue in test_webhook_hander.py (#1658)
    + Workaround net_setup_link race with udev (#1655)
    + test: drop erroneous lxd assertion, verify command succeeded (#1657)
    + Fix Chrony usage on Centos Stream (#1648)
      [Sven Haardiek]
    + sources/azure: handle network unreachable errors for saveable PPS
      (#1642) [Chris Patterson]
    + Return cc_set_hostname to PER_INSTANCE frequency (#1651)
    + test: Collect integration test time by default (#1638)
    + test: Drop forced package install hack in lxd integration test
      (#1649)
    + schema: Resolve user-data if --system given (#1644)
      [Alberto Contreras]
    + test: use fake filesystem to avoid file removal (#1647)
      [Alberto Contreras]
    + tox: Fix tip-flake8 and tip-mypy (#1635) [Alberto Contreras]
    + config: Add wireguard config module (#1570)
      [Fabian Lichtenegger-Lukas]
    + tests: can run without azure-cli, tests expect inactive ansible
      (#1643)
    + typing: Type UrlResponse.contents (#1633) [Alberto Contreras]
    + testing: fix references to `DEPRECATED.` (#1641)
      [Alberto Contreras]
    + ssh_util: Handle sshd_config.d folder
      [Alberto Contreras]
    + schema: Enable deprecations in cc_update_etc_hosts (#1631)
      [Alberto Contreras]
    + Add Ansible Config Module (#1579)
    + util: Support Idle process state in get_proc_ppid() (#1637)
    + schema: Enable deprecations in cc_growpart (#1628)
      [Alberto Contreras]
    + schema: Enable deprecations in cc_users_groups (#1627)
      [Alberto Contreras]
    + util: Fix error path and parsing in get_proc_ppid()
    + main: avoid downloading full contents cmdline urls (#1606)
    + schema: Enable deprecations in cc_scripts_vendor (#1629)
      [Alberto Contreras]
    + schema: Enable deprecations in cc_set_passwords (#1630)
      [Alberto Contreras]
    + sources/azure: add experimental support for preprovisioned os disks
      (#1622) [Chris Patterson]
    + Remove configobj a_to_u calls (#1632) [Stefano Rivera]
    + cc_debug: Drop this module (#1614) [Alberto Contreras]
    + schema: add aggregate descriptions in anyOf/oneOf (#1636)
    + testing: migrate test_sshutil to pytest (#1617) [Alberto Contreras]
    + testing: Fix test_ca_certs integration test (#1626)
      [Alberto Contreras]
    + testing: add support for pycloudlib's pro images (#1604)
      [Alberto Contreras]
    + testing: migrate test_cc_set_passwords to pytest (#1615)
      [Alberto Contreras]
    + network: add system_info network activator cloud.cfg overrides
      (#1619)
    + docs: Align git remotes with uss-tableflip setup (#1624)
      [Alberto Contreras]
    + testing: cover active config module checks (#1609)
      [Alberto Contreras]
    + lxd: lvm avoid thinpool when kernel module absent
    + lxd: enable MTU configuration in cloud-init
    + doc: pin doc8 to last passing version
    + cc_set_passwords fixes (#1590)
    + Modernise importer.py and type ModuleDetails (#1605)
      [Alberto Contreras]
    + config: Def activate_by_schema_keys for t-z (#1613)
      [Alberto Contreras]
    + config: define activate_by_schema_keys for p-r mods (#1611)
      [Alberto Contreras]
    + clean: add param to remove /etc/machine-id for golden image
      creation
    + config: define `activate_by_schema_keys` for a-f mods (#1608)
      [Alberto Contreras]
    + config: define activate_by_schema_keys for s mods (#1612)
      [Alberto Contreras]
    + sources/azure: reorganize tests for network config (#1586)
      [Chris Patterson]
    + config: Define activate_by_schema_keys for g-n mods (#1610)
      [Alberto Contreras]
    + meta-schema: add infra to skip inapplicable modules
      [Alberto Contreras]
    + sources/azure: don't set cfg["password"] for default user pw
      (#1592) [Chris Patterson]
    + schema: activate grub-dpkg deprecations (#1600) [Alberto Contreras]
    + docs: clarify user password purposes (#1593)
    + cc_lxd: Add btrfs and lvm lxd storage options (SC-1026) (#1585)
    + archlinux: Fix distro naming[1] (#1601) [Kristian Klausen]
    + cc_ubuntu_autoinstall: support live-installer autoinstall config
    + clean: allow third party cleanup scripts in /etc/cloud/clean.d
      (#1581)
    + sources/azure: refactor chassis asset tag handling (#1574)
      [Chris Patterson]
    + Add "netcho" as contributor (#1591) [Kaloyan Kotlarski]
    + testing: drop impish support (#1596) [Alberto Contreras]
    + black: fix missed formatting issue which landed in main (#1594)
    + bsd: Don't assume that root user is in root group (#1587)
    + docs: Fix comment typo regarding use of packages (#1582)
      [Peter Mescalchin]
    + Update govc command in VMWare walkthrough (#1576) [manioo8]
    + Update .github-cla-signers (#1588) [Daniel Mullins]
    + Rename the openmandriva user to omv (#1575)
      [Bernhard Rosenkraenzer]
    + sources/azure: increase read-timeout to 60 seconds for wireserver
      (#1571) [Chris Patterson]
    + Resource leak cleanup (#1556)
    + testing: remove appereances of FakeCloud (#1584)
      [Alberto Contreras]
    + Fix expire passwords for hashed passwords (#1577)
      [Sadegh Hayeri]
    + mounts: fix suggested_swapsize for > 64GB hosts (#1569)
      [Steven Stallion]
    + Update chpasswd schema to deprecate password parsing (#1517)
    + tox: Remove entries from default envlist (#1578)
    + tests: add test for parsing static dns for existing devices (#1557)
      [Jonas Konrad]
    + testing: port cc_ubuntu_advantage test to pytest (#1559)
      [Alberto Contreras]
    + Schema deprecation handling (#1549) [Alberto Contreras]
    + Enable pytest to run in parallel (#1568)
    + sources/azure: refactor ovf-env.xml parsing (#1550)
      [Chris Patterson]
    + schema: Force stricter validation (#1547)
    + ubuntu advantage config: http_proxy, https_proxy (#1512)
      [Fabian Lichtenegger-Lukas]
    + travis: Upgrade dist to focal [Alberto Contreras]
    + net: fix interface matching support (#1552)
    + Fuzz testing jsonchema (#1499) [Alberto Contreras]
    + testing: Wait for changed boot-id in test_status.py (#1548)
    + CI: Fix GH pinned-format jobs (#1558) [Alberto Contreras]
    + Typo fix (#1560) [Jaime Hablutzel]
    + tests: mock dns lookup that causes long timeouts (#1555)
    + tox: add unpinned env for do_format and check_format (#1554)
    + cc_ssh_import_id: Substitute deprecated warn (#1553)
      [Alberto Contreras]
    + Remove schema errors from log (#1551)
    + Update WebHookHandler to run as background thread (SC-456) (#1491)
    + testing: Don't run custom cloud dir test on Bionic (#1542)
    + bash completion: update schema command (#1543)
    + CI: add non-blocking run against the linters tip versions (#1531)
      [Paride Legovini]
    + Change groups within the users schema to support lists and strings
      (#1545) [RedKrieg]
    + make it clear which username should go in the contributing doc
      (#1546)
    + Pin setuptools for Travis (SC-1136) (#1540)
    + Fix LXD datasource crawl when BOOT enabled (#1537)
    + testing: Fix wrong path in dual stack test (#1538)
    + cloud-config: honor cloud_dir setting (#1523)
      [Alberto Contreras]
    + Add python3-debconf to pkg-deps.json Build-Depends (#1535)
      [Alberto Contreras]
    + redhat spec: udev/rules.d lives under /usr/lib on rhel-based
      systems (#1536)
    + tests/azure: add test coverage for DisableSshPasswordAuthentication
      (#1534) [Chris Patterson]
    + summary: Add david-caro to the cla signers (#1527) [David Caro]
    + Add support for OpenMandriva (https://openmandriva.org/) (#1520)
      [Bernhard Rosenkraenzer]
    + tests/azure: refactor ovf creation (#1533) [Chris Patterson]
    + Improve DataSourceOVF error reporting when script disabled (#1525)
      [rong]
    + tox: integration-tests-jenkins: softfail if only some test failed
      (#1528) [Paride Legovini]
    + CI: drop linters from Travis CI (moved to GH Actions) (#1530)
      [Paride Legovini]
    + sources/azure: remove unused encoding support for customdata
      (#1526) [Chris Patterson]
    + sources/azure: remove unused metadata captured when parsing ovf
      (#1524) [Chris Patterson]
    + sources/azure: remove dscfg parsing from ovf-env.xml (#1522)
      [Chris Patterson]
    + Remove extra space from ec2 dual stack crawl message (#1521)
    + tests/azure: use namespaces in generated ovf-env.xml documents
      (#1519) [Chris Patterson]
    + setup.py: adjust udev/rules default path (#1513)
      [Emanuele Giuseppe Esposito]
    + Add python3-deconf dependency (#1506) [Alberto Contreras]
    + Change match macadress param for network v2 config (#1518)
      [Henrique Caricatti Capozzi]
    + sources/azure: remove unused userdata property from ovf (#1516)
      [Chris Patterson]
    + sources/azure: minor refactoring to network config generation
      (#1497) [Chris Patterson]
    + net: Implement link-local ephemeral ipv6
    + Rename function to avoid confusion (#1501)
    + Fix cc_phone_home requiring 'tries' (#1500)
    + datasources: replace networking functions with stdlib and
      cloudinit.net code
    + Remove xenial references (#1472) [Alberto Contreras]
    + Oracle ds changes (#1474)
    + improve runcmd docs (#1498)
    + add 3.11-dev to Travis CI (#1493)
    + Only run github actions on pull request (#1496)
    + Fix integration test client creation (#1494) [Alberto Contreras]
    + tox: add link checker environment, fix links (#1480)
    + cc_ubuntu_advantage: Fix doc (#1487) [Alberto Contreras]
    + cc_yum_add_repo: Fix repo id canonicalization (#1489)
      [Alberto Contreras]
    + Add linitio as contributor in the project (#1488) [Kevin Allioli]
    + net-convert: use yaml.dump for debugging python NetworkState obj
      (#1484)
    + test_schema: no relative $ref URLs, replace $ref with local path
      (#1486)
    + cc_set_hostname: do not write "localhost" when no hostname is given
      (#1453) [Emanuele Giuseppe Esposito]
    + Update .github-cla-signers (#1478) [rong]
    + schema: write_files defaults, versions $ref full URL and add vscode
      (#1479)
    + docs: fix external links, add one more to the list (#1477)
    + doc: Document how to change module frequency (#1481)
    + tests: bump pycloudlib (#1482)
    + tests: bump pycloudlib pinned commit for kinetic Azure (#1476)
    + testing: fix test_status.py (#1475)
    + integration tests: If KEEP_INSTANCE = True, log IP (#1473)
    + Drop mypy excluded files (#1454) [Alberto Contreras]
    + Docs additions (#1470)
    + Add "formatting tests" to Github Actions
    + Remove unused arguments in function signature (#1471)
    + Changelog: correct errant classification of LP issues as GH (#1464)
    + Use Network-Manager and Netplan as default renderers for RHEL and
      Fedora (#1465) [Emanuele Giuseppe Esposito]

 -- Brett Holman <brett.holman@canonical.com>  Tue, 30 Aug 2022 15:14:08 -0600

cloud-init (22.2-0ubuntu1~20.04.3) focal; urgency=medium

  * d/cloud-init.postinst: redact previously leaked schema errors from logs
  * Remove schema errors from log (LP: #1978422) (CVE-2022-2084)

 -- James Falcon <james.falcon@canonical.com>  Wed, 15 Jun 2022 11:34:44 -0500

cloud-init (22.2-0ubuntu1~20.04.2) focal; urgency=medium

  * cherry-pick a2e62738: Fix cc_phone_home requiring 'tries' (#1500)
    (LP: #1977952)

 -- James Falcon <james.falcon@canonical.com>  Thu, 09 Jun 2022 16:53:07 -0500

cloud-init (22.2-0ubuntu1~20.04.1) focal; urgency=medium

  * d/control:
    - Build-Depends: add python3-responses and python3-pytest-mock for unittests
    - Suggests: add openssh-server and ssh-import-id
  * refresh patches:
   + debian/patches/retain-apt-partner-pocket.patch
  * New upstream release. (LP: #1974235)
    - Release 22.2 (#1462)
    - Fix test due to caplog incompatibility (#1461) [Alberto Contreras]
    - Align rhel custom files with upstream (#1431)
      [Emanuele Giuseppe Esposito]
    - cc_write_files: Improve schema. (#1460) [Alberto Contreras]
    - cli: Redact files with permission errors in commands (#1440)
      [Alberto Contreras]
    - Improve cc_set_passwords. (#1456) [Alberto Contreras]
    - testing: make fake cloud-init wait actually wait (#1459)
    - Scaleway: Fix network configuration for netplan 0.102 and later (#1455)
      [Maxime Corbin]
    - Fix 'ephmeral' typos in disk names(#1452) [Mike Hucka]
    - schema: version schema-cloud-config-v1.json (#1424)
    - cc_modules: set default meta frequency value when no config available
      (#1457)
    - Log generic warning on non-systemd systems. (#1450) [Alberto Contreras]
    - cc_snap.maybe_install_squashfuse no longer needed in Bionic++. (#1448)
      [Alberto Contreras]
    - Drop support of *-sk keys in cc_ssh (#1451) [Alberto Contreras]
    - testing: Fix console_log tests (#1437)
    - tests: cc_set_passoword update for systemd, non-systemd distros  (#1449)
    - Fix bug in url_helper/dual_stack() logging (#1426)
    - schema: render schema paths from _CustomSafeLoaderWithMarks (#1391)
    - testing: Make integration tests kinetic friendly (#1441)
    - Handle error if SSH service no present. (#1422) [Alberto Contreras]
    - Fix network-manager activator availability and order (#1438)
    - sources/azure: remove reprovisioning marker (#1414) [Chris Patterson]
    - upstart: drop vestigial support for upstart (#1421)
    - testing: Ensure NoCloud detected in test (#1439)
    - Update .github-cla-signers kallioli [Kevin Allioli]
    - Consistently strip top-level network key (#1417)
    - testing: Fix LXD VM metadata test (#1430)
    - testing: Add NoCloud setup for NoCloud test (#1425)
    - Update linters and adapt code for compatibility (#1434) [Paride Legovini]
    - run-container: add support for LXD VMs (#1428) [Paride Legovini]
    - integration-reqs: bump pycloudlib pinned commit (#1427) [Paride Legovini]
    - Fix NoCloud docs (#1423)
    - Docs fixes (#1406)
    - docs: Add docs for module creation (#1415)
    - Remove cheetah from templater (#1416)
    - tests: verify_ordered_items fallback to re.escape if needed (#1420)
    - Misc module cleanup (#1418)
    - docs: Fix doc warnings and enable errors (#1419) [Alberto Contreras]
    - Refactor cloudinit.sources.NetworkConfigSource to enum (#1413)
      [Alberto Contreras]
    - Don't fail if IB and Ethernet devices 'collide' (#1411)
    - Use cc_* module meta definition over hardcoded vars (SC-888) (#1385)
    - Fix cc_rsyslog.py initialization (#1404) [Alberto Contreras]
    - Promote cloud-init schema from devel to top level subcommand (#1402)
    - mypy: disable missing imports warning for httpretty (#1412)
      [Chris Patterson]
    - users: error when home should not be created AND ssh keys provided
      [Jeffrey 'jf' Lim]
    - Allow growpart to resize encrypted partitions (#1316)
    - Fix typo in integration_test.rst (#1405) [Alberto Contreras]
    - cloudinit.net refactor: apply_network_config_names (#1388)
      [Alberto Contreras]
    - tests/azure: add fixtures for hardcoded paths (markers and data_dir)
      (#1399) [Chris Patterson]
    - testing: Add responses workaround for focal/impish (#1403)
    - cc_ssh_import_id: fix is_key_in_nested_dict to avoid early False
    - Fix ds-identify not detecting NoCloud seed in config (#1381)
    - sources/azure: retry dhcp for failed processes (#1401) [Chris Patterson]
    - Move notes about refactorization out of CONTRIBUTING.rst (#1389)
    - Shave ~8ms off generator runtime (#1387)
    - Fix provisioning dhcp timeout to 20 minutes (#1394) [Chris Patterson]
    - schema: module example strict testing fix seed_random
    - cc_set_hostname: examples small typo (perserve vs preserve)
      [Wouter Schoot]
    - sources/azure: refactor http_with_retries to remove **kwargs (#1392)
      [Chris Patterson]
    - declare dependency on ssh-import-id (#1334)
    - drop references to old dependencies and old centos script
    - sources/azure: only wait for primary nic to be attached during restore
      (#1378) [Anh Vo]
    - cc_ntp: migrated legacy schema to cloud-init-schema.json (#1384)
    - Network functions refactor and bugfixes (#1383)
    - schema: add JSON defs for modules cc_users_groups (#1379)
    - Fix doc typo (#1382) [Alberto Contreras]
    - Add support for dual stack IPv6/IPv4 IMDS to Ec2 (#1160)
    - Fix KeyError when rendering sysconfig IPv6 routes (#1380)
    - Return a namedtuple from subp() (#1376)
    - Mypy stubs and other tox maintenance (SC-920) (#1374)
    - Distro Compatibility Fixes (#1375)
    - Pull in Gentoo patches (#1372)
    - schema: add json defs for modules U-Z (#1360)
    - util: atomically update sym links to avoid Suppress FileNotFoundError
      when reading status (#1298) [Adam Collard]
    - schema: add json defs for modules scripts-timezone (SC-801) (#1365)
    - docs: Add first tutorial (SC-900) (#1368)
    - BUG 1473527: module ssh-authkey-fingerprints fails Input/output error…
      (#1340) [Andrew Lee]
    - add arch hosts template (#1371)
    - ds-identify: detect LXD for VMs launched from host with > 5.10 kernel
      (#1370)
    - Support EC2 tags in instance metadata (#1309) [Eduardo Dobay]
    - schema: add json defs for modules e-install (SC-651) (#1366)
    - Improve "(no_create_home|system): true" test (#1367) [Jeffrey 'jf' Lim]
    - Expose https_proxy env variable to ssh-import-id cmd (#1333)
      [Michael Rommel]
    - sources/azure: remove bind/unbind logic for hot attached nic (#1332)
      [Chris Patterson]
    - tox: add types-* packages to check_format env (#1362)
    - tests: python 3.10 is showing up in cloudimages (#1364)
    - testing: add additional mocks to test_net tests (#1356) [yangzz-97]
    - schema: add JSON schema for mcollective, migrator and mounts modules
      (#1358)
    - Honor system locale for RHEL (#1355) [Wei Shi]
    - doc: Fix typo in cloud-config-run-cmds.txt example (#1359) [Ali Shirvani]
    - ds-identify: also discover LXD by presence from DMI board_name = LXD
      (#1311)
    - black: bump pinned version to 22.3.0 to avoid click dependency issues
      (#1357)
    - Various doc fixes (#1330)
    - testing: Add missing is_FreeBSD mock to networking test (#1353)
    - Add --no-update to add-apt-repostory call (SC-880) (#1337)
    - schema: add json defs for modules K-L (#1321)
    - docs: Re-order readthedocs install (#1354)
    - Stop cc_ssh_authkey_fingerprints from ALWAYS creating home (#1343)
      [Jeffrey 'jf' Lim]
    - docs: add jinja2 pin (#1352)
    - Vultr: Use find_candidate_nics, use ipv6 dns (#1344) [eb3095]
    - sources/azure: move get_ip_from_lease_value out of shim (#1324)
      [Chris Patterson]
    - Fix cloud-init status --wait when no datasource found (#1349)
    - schema: add JSON defs for modules resize-salt (SC-654) (#1341)
    - Add myself as a future contributor (#1345) [Neal Gompa (ニール・ゴンパ)]
    - Update .github-cla-signers (#1342) [Jeffrey 'jf' Lim]
    - add Requires=cloud-init-hotplugd.socket in cloud-init-hotplugd.service
      file (#1335) [yangzz-97]
    - Fix sysconfig render when set-name is missing (#1327) [Andrew Kutz]
    - Refactoring helper funcs out of NetworkState (#1336) [Andrew Kutz]
    - url_helper: add tuple support for readurl timeout (#1328)
      [Chris Patterson]
    - Make fs labels match for ds-identify and docs (#1329) [Brett Holman]
    - Work around bug in LXD VM detection (#1325) [Brett Holman]
    - Remove redundant generator logs (#1318) [Brett Holman]
    - tox: set verbose flags for integration tests (#1323) [Chris Patterson]
    - net: introduce find_candidate_nics() (#1313) [Chris Patterson]
    - Revert "Ensure system_cfg read before ds net config on Oracle (#1174)"
      (#1326)
    - Add vendor_data2 support for ConfigDrive source (#1307) [cvstealth]
    - Make VMWare data source test host independent and expand testing (#1308)
      [Robert Schweikert]
    - Add json schemas for modules starting with P
    - sources/azure: remove lease file parsing (#1302) [Chris Patterson]
    - remove flaky test from ci (#1322) [Brett Holman]
    - ci: Switch to python 3.10 in Travis CI (#1320) [Brett Holman]
    - Better interface handling for Vultr, expect unexpected DHCP servers
      (#1297) [eb3095]
    - Remove unused init local artifact (#1315) [Brett Holman]
    - Doc cleanups (#1317) [Brett Holman]
    - docs improvements (#1312) [Brett Holman]
    - add support for jinja do statements, add unit test (#1314) [Paul Bruno]
    - sources/azure: prevent tight loops for DHCP retries (#1285)
      [Chris Patterson]
    - net/dhcp: surface type of DHCP lease failure to caller (#1276)
      [Chris Patterson]
    - Stop hardcoding systemctl location (#1278) [Robert Schweikert]
    - Remove python2 syntax from docs (#1310) [Brett Holman]
    - [tools/migrate-lp-user-to-github] Rename master branch to main (#1301)
      [Adam Collard]
    - redhat: Depend on "hostname" package (#1288) [Lubomir Rintel]
    - Add native NetworkManager support (#1224) [Lubomir Rintel]
    - Fix link in CLA check to point to contribution guide. (#1299)
      [Adam Collard]

 -- James Falcon <james.falcon@canonical.com>  Thu, 19 May 2022 17:08:07 -0500

cloud-init (22.1-14-g2e17a0d6-0ubuntu1~20.04.3) focal; urgency=medium

  * d/p/cpick-eee60329-Fix-cloud-init-status-wait-when-no-datasource-found:
    cherry-pick eee60329: Fix cloud-init status --wait when no datasource
    found (#1349) (LP: #1966085)

 -- James Falcon <james.falcon@canonical.com>  Thu, 24 Mar 2022 10:35:21 -0500

cloud-init (22.1-14-g2e17a0d6-0ubuntu1~20.04.2) focal; urgency=medium

  * cherry-pick 5e347d25: Revert "Ensure system_cfg read before ds net
    config on Oracle

 -- James Falcon <james.falcon@canonical.com>  Fri, 11 Mar 2022 15:54:26 -0600

cloud-init (22.1-14-g2e17a0d6-0ubuntu1~20.04.1) focal; urgency=medium

  * d/patches/retain-apt-partner-pocket.patch:
    - Jammy dropped commented APT partner pocket. Retain this comment on
      stable releases.
  * d/apport-launcher.py fix format for unittests
  * d/cloud-init.templates: Move LXD to back of datasource_list
  * New upstream snapshot. (LP: #1961446)
    - check for existing symlink while force creating symlink (#1281)
      [Shreenidhi Shedi]
    - Do not silently ignore integer uid (#1280)
    - tests: create a IPv4/IPv6 VPC in Ec2 integration tests (#1291)
    - Integration test fix ppa  (#1296)
    - tests: on official EC2. cloud-id actually startswith aws not ec2 (#1289)
    - test_ppa_source: accept both http and https URLs (#1292)
      [Paride Legovini]
    - Fix apt test on azure
    - add "lkundrak" as contributor [Lubomir Rintel]
    - Holmanb/integration test fix ppa (#1287)
    - Include missing subcommand in manpage (#1279)
    - Clean up artifacts from pytest, packaging, release with make clean
      (#1277)
    - sources/azure: ensure retries on IMDS request failure (#1271)
      [Chris Patterson]
    - sources/azure: removed unused saveable PPS paths (#1268)
      [Chris Patterson]
    - integration tests: fix Azure failures (#1269)
    - Release 22.1 (#1267)
    - sources/azure: report ready in local phase (#1265) [Chris Patterson]
    - sources/azure: validate IMDS network configuration metadata (#1257)
      [Chris Patterson]
    - docs: Add more details to runcmd docs (#1266)
    - use PEP 589 syntax for TypeDict (#1253)
    - mypy: introduce type checking (#1254) [Chris Patterson]
    - Fix extra ipv6 issues, code reduction and simplification (#1243) [eb3095]
    - tests: when generating crypted password, generate in target env (#1252)
    - sources/azure: address mypy/pyright typing complaints (#1245)
      [Chris Patterson]
    - Docs for x-shellscript* userdata (#1260)
    - test_apt_security: azure platform has specific security URL overrides
      (#1263)
    - tests: lsblk --json output changes mountpoint key to mountpoinst []
      (#1261)
    - mounts: fix mount opts string for ephemeral disk (#1250)
      [Chris Patterson]
    - Shell script handlers by freq (#1166) [Chris Lalos]
    - minor improvements to documentation (#1259) [Mark Esler]
    - cloud-id: publish /run/cloud-init/cloud-id-<cloud-type> files (#1244)
    - add "eslerm" as contributor (#1258) [Mark Esler]
    - sources/azure: refactor ssh key handling (#1248) [Chris Patterson]
    - bump pycloudlib (#1256)
    - sources/hetzner: Use EphemeralDHCPv4 instead of static configuration
      (#1251) [Markus Schade]
    - bump pycloudlib version (#1255)
    - Fix IPv6 netmask format for sysconfig (#1215) [Harald]
    - sources/azure: drop debug print (#1249) [Chris Patterson]
    - tests: do not check instance.pull_file().ok() (#1246)
    - sources/azure: consolidate ephemeral DHCP configuration (#1229)
      [Chris Patterson]
    - cc_salt_minion freebsd fix for rc.conf (#1236)
    - sources/azure: fix metadata check in _check_if_nic_is_primary() (#1232)
      [Chris Patterson]
    - Add _netdev option to mount Azure ephemeral disk (#1213) [Eduardo Otubo]
    - testing: stop universally overwriting /etc/cloud/cloud.cfg.d (#1237)
    - Integration test changes (#1240)
    - Fix Gentoo Locales (#1205)
    - Add "slingamn" as contributor (#1235) [Shivaram Lingamneni]
    - integration: do not LXD bind mount /etc/cloud/cloud.cfg.d (#1234)
    - Integration testing docs and refactor (#1231)
    - vultr: Return metadata immediately when found (#1233) [eb3095]
    - spell check docs with spellintian (#1223)
    - docs: include upstream python version info (#1230)
    - Schema a d (#1211)
    - Move LXD to end ds-identify DSLIST (#1228)
    - fix parallel tox execution (#1214)
    - sources/azure: refactor _report_ready_if_needed and _poll_imds (#1222)
      [Chris Patterson]
    - Vultr: Fix lo being used for DHCP, try next on cmd fail (#1208) [eb3095]
    - sources/azure: refactor _should_reprovision[_after_nic_attach]() logic
      (#1206) [Chris Patterson]
    - update ssh logs to show ssh private key gens pub and simplify code
      (#1221) [Steve Weber]
    - Remove mitechie from stale PR github action (#1217)
    - Include POST format in cc_phone_home docs (#1218)
    - Add json parsing of ip addr show (SC-723) (#1210)
    - cc_rsyslog: fix typo in docstring (#1207) [Louis Sautier]
    - Update .github-cla-signers (#1204) [Chris Lalos]
    - sources/azure: drop unused case in _report_failure() (#1200)
      [Chris Patterson]
    - sources/azure: always initialize _ephemeral_dhcp_ctx on unpickle (#1199)
      [Chris Patterson]
    - Add support for gentoo templates and cloud.cfg (#1179) [vteratipally]
    - sources/azure: unpack ret tuple in crawl_metadata() (#1194)
      [Chris Patterson]
    - tests: focal caplog has whitespace indentation for multi-line logs
      (#1201)
    - Seek interfaces, skip dummy interface, fix region codes (#1192) [eb3095]
    - integration: test against the Ubuntu daily images (#1198)
      [Paride Legovini]
    - cmd: status and cloud-id avoid change in behavior for 'not run' (#1197)
    - tox: pass PYCLOUDLIB_* env vars into integration tests when present
      (#1196)
    - sources/azure: set ovf_is_accessible when OVF is read successfully
      (#1193) [Chris Patterson]
    - Enable OVF environment transport via ISO in example (#1195) [Megian]
    - sources/azure: consolidate DHCP variants to EphemeralDHCPv4WithReporting
      (#1190) [Chris Patterson]
    - Single JSON schema validation in early boot (#1175)
    - Add DatasourceOVF network-config property to Ubuntu OVF example (#1184)
      [Megian]
    - testing: support pycloudlib config file (#1189)
    - Ensure system_cfg read before ds net config on Oracle (SC-720) (#1174)
    - Test Optimization Proposal (SC-736) (#1188)
    - cli: cloud-id report not-run or disabled state as cloud-id (#1162)
    - Remove distutils usage (#1177) [Shreenidhi Shedi]
    - add .python-version to gitignore (#1186)
    - print error if datasource import fails (#1170)
      [Emanuele Giuseppe Esposito]
    - Add new config module to set keyboard layout (#1176) [maxnet]
    - sources/azure: rename metadata_type -> MetadataType (#1181)
      [Chris Patterson]
    - Remove 3.5 and xenial support (SC-711) (#1167)
    - tests: mock LXD datasource detection in ds-identify on LXD containers
      (#1178)
    - pylint: silence errors on compat code for old jsonschema (#1172)
      [Paride Legovini]
    - testing: Add 3.10 Test Coverage (#1173)
    - Remove unittests from integration test job in travis (#1141)
    - Don't throw exceptions for empty cloud config (#1130)
    - bsd/resolv.d/ avoid duplicated entries (#1163) [Gonéri Le Bouder]
    - sources/azure: do not persist failed_desired_api_version flag (#1159)
      [Chris Patterson]
    - Update cc_ubuntu_advantage calls to assume-yes (#1158) [John Chittum]
    - openbsd: properly restart the network on 7.0 (#1150) [Gonéri Le Bouder]
    - Add .git-blame-ignore-revs (#1161)
    - Adopt Black and isort (SC-700) (#1157)
    - Include dpkg frontend lock in APT_LOCK_FILES (#1153)
    - tests/cmd/query: fix test run as root and add coverage for defaults
      (#1156) [Chris Patterson]
    - Schema processing changes (SC-676) (#1144)
    - Add dependency workaround for impish in bddeb (#1148)
    - netbsd: install new dep packages (#1151) [Gonéri Le Bouder]
    - find_devs_with_openbsd: ensure we return the last entry (#1149)
      [Gonéri Le Bouder]
    - sources/azure: remove unnecessary hostname bounce (#1143)
      [Chris Patterson]
    - find_devs/openbsd: accept ISO on disk (#1132) [Gonéri Le Bouder]
    - Improve error log message when mount failed (#1140) [Ksenija Stanojevic]
    - add KsenijaS as a contributor (#1145) [Ksenija Stanojevic]
    - travis - don't run integration tests if no deb (#1139)
    - factor out function for getting top level directory of cloudinit (#1136)
    - testing: Add deterministic test id (#1138)
    - mock sleep() in azure test (#1137)
    - Add miraclelinux support (#1128) [Haruki TSURUMOTO]
    - docs: Make MACs lowercase in network config (#1135)
    - Add Strict Metaschema Validation (#1101)
    - update dead link (#1133)
    - cloudinit/net: handle two different routes for the same ip (#1124)
      [Emanuele Giuseppe Esposito]
    - docs: pin mistune dependency (#1134)
    - Reorganize unit test locations under tests/unittests (#1126)
    - Fix exception when no activator found (#1129)
    - jinja: provide and document jinja-safe key aliases in instance-data
      (SC-622) (#1123)
    - testing: Remove date from final_message test (SC-638) (#1127)
    - Move GCE metadata fetch to init-local (SC-502) (#1122)
    - Fix missing metadata routes for vultr (#1125) [eb3095]
    - cc_ssh_authkey_fingerprints.py: prevent duplicate messages on console
      (#1081) [dermotbradley]
    - sources/azure: remove unused remnants related to agent command (#1119)
      [Chris Patterson]
    - github: update PR template's contributing URL (#1120) [Chris Patterson]
    - docs: Rename HACKING.rst to CONTRIBUTING.rst (#1118)
    - testing: monkeypatch system_info call in unit tests (SC-533) (#1117)
    - Fix Vultr timeout and wait values (#1113) [eb3095]
    - lxd: add preference for LXD cloud-init.* config keys over user keys
      (#1108)
    - VMware: source /etc/network/interfaces.d/* on Debian [chengcheng-chcheng]
    - Add cjp256 as contributor (#1109) [Chris Patterson]
    - integration_tests: Ensure log directory exists before symlinking to it
      (#1110)
    - testing: add growpart integration test (#1104)
    - integration_test: Speed up CI run time (#1111)
    - Some miscellaneous integration test fixes (SC-606) (#1103)
    - tests: specialize lxd_discovery test for lxd_vm vendordata (#1106)
    - Add convenience symlink to integration test output (#1105)
    - Fix for set-name bug in networkd renderer (#1100) [Andrew Kutz]
    - Wait for apt lock (#1034)
    - testing: stop chef test from running on openstack (#1102)
    - alpine.py: add options to the apk upgrade command (#1089) [dermotbradley]

 -- Brett Holman <brett.holman@canonical.com>  Fri, 25 Feb 2022 11:12:52 -0700

cloud-init (21.4-0ubuntu1~20.04.1) focal; urgency=medium

  * d/upstream/metadata: Change contact to James Falcon
  * d/cloud-init.templates: Add LXD to default datasource_list with
    translations
  * drop the following cherry-picks now included:
    + cpick-28e56d99-Azure-Retry-dhcp-on-timeouts-when-polling
    + cpick-e69a8874-Set-Azure-to-only-update-metadata-on-BOOT_NEW_INSTANCE
    + cpick-612e3908-Add-connectivity_url-to-Oracle-s-EphemeralDHCPv4-988
    + cpick-dc227869-Set-Azure-to-apply-networking-config-every-BOOT-1023
    + cpick-9c147e83-Allow-disabling-of-network-activation-SC-307-1048
  * New upstream release. (LP: #1949521)
    - Release 21.4 (#1091)
    - Azure: fallback nic needs to be reevaluated during reprovisioning
      (#1094) [Anh Vo]
    - azure: pps imds (#1093) [Anh Vo]
    - testing: Remove calls to 'install_new_cloud_init' (#1092)
    - Add LXD datasource (#1040)
    - Fix unhandled apt_configure case. (#1065) [Brett Holman]
    - Allow libexec for hotplug (#1088)
    - Add necessary mocks to test_ovf unit tests (#1087)
    - Remove (deprecated) apt-key (#1068) [Brett Holman]
    - distros: Remove a completed "TODO" comment (#1086)
    - cc_ssh.py: Add configuration for controlling ssh-keygen output (#1083)
      [dermotbradley]
    - Add "install hotplug" module (SC-476) (#1069)
    - hosts.alpine.tmpl: rearrange the order of short and long hostnames
      (#1084) [dermotbradley]
    - Add max version to docutils
    - cloudinit/dmi.py: Change warning to debug to prevent console display
      (#1082) [dermotbradley]
    - remove unnecessary EOF string in
      disable-sshd-keygen-if-cloud-init-active.conf (#1075) [Emanuele
      Giuseppe Esposito]
    - Add module 'write-files-deferred' executed in stage 'final' (#916)
      [Lucendio]
    - Bump pycloudlib to fix CI (#1080)
    - Remove pin in dependencies for jsonschema (#1078)
    - Add "Google" as possible system-product-name (#1077) [vteratipally]
    - Update Debian security suite for bullseye (#1076) [Johann Queuniet]
    - Leave the details of service management to the distro (#1074)
      [Andy Fiddaman]
    - Fix typos in setup.py (#1059) [Christian Clauss]
    - Update Azure _unpickle (SC-500) (#1067)
    - cc_ssh.py: fix private key group owner and permissions (#1070)
      [Emanuele Giuseppe Esposito]
    - VMware: read network-config from ISO (#1066) [Thomas Weißschuh]
    - testing: mock sleep in gce unit tests (#1072)
    - CloudStack: fix data-server DNS resolution (#1004) [Olivier Lemasle]
    - Fix unit test broken by pyyaml upgrade (#1071)
    - testing: add get_cloud function (SC-461) (#1038)
    - Inhibit sshd-keygen@.service if cloud-init is active (#1028)
      [Ryan Harper]
    - VMWARE: search the deployPkg plugin in multiarch dir (#1061)
      [xiaofengw-vmware]
    - Fix set-name/interface DNS bug (#1058) [Andrew Kutz]
    - Use specified tmp location for growpart (#1046) [jshen28]
    - .gitignore: ignore tags file for ctags users (#1057) [Brett Holman]
    - Allow comments in runcmd and report failed commands correctly (#1049)
      [Brett Holman]
    - tox integration: pass the *_proxy, GOOGLE_*, GCP_* env vars (#1050)
      [Paride Legovini]
    - Allow disabling of network activation (SC-307) (#1048)
    - renderer: convert relative imports to absolute (#1052) [Paride Legovini]
    - Support ETHx_IP6_GATEWAY, SET_HOSTNAME on OpenNebula (#1045)
      [Vlastimil Holer]
    - integration-requirements: bump the pycloudlib commit (#1047)
      [Paride Legovini]
    - Allow Vultr to set MTU and use as-is configs (#1037) [eb3095]
    - pin jsonschema in requirements.txt (#1043)
    - testing: remove cloud_tests (#1020)
    - Add andgein as contributor (#1042) [Andrew Gein]
    - Make wording for module frequency consistent (#1039) [Nicolas Bock]
    - Use ascii code for growpart (#1036) [jshen28]
    - Add jshen28 as contributor (#1035) [jshen28]
    - Skip test_cache_purged_on_version_change on Azure (#1033)
    - Remove invalid ssh_import_id from examples (#1031)
    - Cleanup Vultr support (#987) [eb3095]
    - docs: update cc_disk_setup for fs to raw disk (#1017)
    - HACKING.rst: change contact info to James Falcon (#1030)
    - tox: bump the pinned flake8 and pylint version (#1029) [Paride Legovini]
    - Add retries to DataSourceGCE.py when connecting to GCE (#1005)
      [vteratipally]
    - Set Azure to apply networking config every BOOT (#1023)
    - Add connectivity_url to Oracle's EphemeralDHCPv4 (#988)
    - docs: fix typo and include sudo for report bugs commands (#1022)
      [Renan Rodrigo]
    - VMware: Fix typo introduced in #947 and add test (#1019) [PengpengSun]
    - Update IPv6 entries in /etc/hosts (#1021) [Richard Hansen]
    - Integration test upgrades for the 21.3-1 SRU (#1001)
    - Add Jille to tools/.github-cla-signers (#1016) [Jille Timmermans]
    - Improve ug_util.py (#1013) [Shreenidhi Shedi]
    - Support openEuler OS (#1012) [zhuzaifangxuele]
    - ssh_utils.py: ignore when sshd_config options are not key/value pairs
      (#1007) [Emanuele Giuseppe Esposito]
    - Set Azure to only update metadata on BOOT_NEW_INSTANCE (#1006)
    - cc_update_etc_hosts: Use the distribution-defined path for the hosts
      file (#983) [Andy Fiddaman]
    - Add CloudLinux OS support (#1003) [Alexandr Kravchenko]
    - puppet config: add the start_agent option (#1002) [Andrew Bogott]
    - Fix `make style-check` errors (#1000) [Shreenidhi Shedi]
    - Make cloud-id copyright year (#991) [Andrii Podanenko]
    - Add support to accept-ra in networkd renderer (#999) [Shreenidhi Shedi]
    - Update ds-identify to pass shellcheck (#979) [Andrew Kutz]
    - Azure: Retry dhcp on timeouts when polling reprovisiondata (#998)
      [aswinrajamannar]

 -- James Falcon <james.falcon@canonical.com>  Wed, 03 Nov 2021 08:58:21 -0500

cloud-init (21.3-1-g6803368d-0ubuntu1~20.04.4) focal; urgency=medium

  * cherry-pick 9c147e83: Allow disabling of network activation (SC-307)
    (#1048) (LP: #1938299)

 -- James Falcon <james.falcon@canonical.com>  Thu, 07 Oct 2021 11:51:28 -0500

cloud-init (21.3-1-g6803368d-0ubuntu1~20.04.3) focal; urgency=medium

  * cherry-pick 612e3908: Add connectivity_url to Oracle's
    EphemeralDHCPv4 (#988) (LP: #1939603)
  * cherry-pick dc227869: Set Azure to apply networking config every BOOT
    (#1023)

 -- James Falcon <james.falcon@canonical.com>  Mon, 20 Sep 2021 11:09:19 -0500

cloud-init (21.3-1-g6803368d-0ubuntu1~20.04.2) focal; urgency=medium

  * cherry-pick 28e56d99: Azure: Retry dhcp on timeouts when polling
    reprovisiondata
  * cherry-pick e69a8874: Set Azure to only update metadata on
    BOOT_NEW_INSTANCE

 -- James Falcon <james.falcon@canonical.com>  Fri, 03 Sep 2021 13:25:40 -0500

cloud-init (21.3-1-g6803368d-0ubuntu1~20.04.1) focal; urgency=medium

  * d/cloud-init.templates: Add VMware datasource support
  * d/control: Add dependencies on python3-netifaces for VMware ds
  * New upstream snapshot. (LP: #1940871)
    - testing: Fix ssh keys integration test (#992)
    - Release 21.3 (#993)
    - Azure: During primary nic detection, check interface status continuously
      before rebinding again (#990) [aswinrajamannar]
    - Fix home permissions modified by ssh module (SC-338) (#984)
    - Add integration test for sensitive jinja substitution (#986)
    - Ignore hotplug socket when collecting logs (#985)
    - testing: Add missing mocks to test_vmware.py (#982)
    - add Zadara Edge Cloud Platform to the supported clouds list (#963)
      [sarahwzadara]
    - testing: skip upgrade tests on LXD VMs (#980)
    - Only invoke hotplug socket when functionality is enabled (#952)
    - Revert unnecessary lcase in ds-identify (#978) [Andrew Kutz]
    - cc_resolv_conf: fix typos (#969) [Shreenidhi Shedi]
    - Replace broken httpretty tests with mock (SC-324) (#973)
    - Azure: Check if interface is up after sleep when trying to bring it up
      (#972) [aswinrajamannar]
    - Update dscheck_VMware's rpctool check (#970) [Shreenidhi Shedi]
    - Azure: Logging the detected interfaces (#968) [Moustafa Moustafa]
    - Change netifaces dependency to 0.10.4 (#965) [Andrew Kutz]
    - Azure: Limit polling network metadata on connection errors (#961)
      [aswinrajamannar]
    - Update inconsistent indentation (#962) [Andrew Kutz]
    - cc_puppet: support AIO installations and more (#960) [Gabriel Nagy]
    - Add Puppet contributors to CLA signers (#964) [Noah Fontes]
    - Datasource for VMware (#953) [Andrew Kutz]
    - photon: refactor hostname handling and add networkd activator (#958)
      [sshedi]
    - Stop copying ssh system keys and check folder permissions (#956)
      [Emanuele Giuseppe Esposito]
    - testing: port remaining cloud tests to integration testing framework
      (SC-191) (#955)
    - generate contents for ovf-env.xml when provisioning via IMDS (#959)
      [Anh Vo]
    - Add support for EuroLinux 7 && EuroLinux 8 (#957) [Aleksander Baranowski]
    - Implementing device_aliases as described in docs (#945) [Mal Graty]
    - testing: fix test_ssh_import_id.py (#954)
    - Add ability to manage fallback network config on PhotonOS (#941) [sshedi]
    - Add VZLinux support (#951) [eb3095]
    - VMware: add network-config support in ovf-env.xml (#947) [PengpengSun]
    - Update pylint to v2.9.3 and fix the new issues it spots (#946)
      [Paride Legovini]
    - Azure: mount default provisioning iso before try device listing (#870)
      [Anh Vo]
    - Document known hotplug limitations (#950)
    - Initial hotplug support (#936)
    - Fix MIME policy failure on python version upgrade (#934)
    - run-container: fixup the centos repos baseurls when using http_proxy
      (#944) [Paride Legovini]
    - tools: add support for building rpms on rocky linux (#940)
    - ssh-util: allow cloudinit to merge all ssh keys into a custom user file,
      defined in AuthorizedKeysFile (#937) [Emanuele Giuseppe Esposito]
    - VMware: new "allow_raw_data" switch (#939) [xiaofengw-vmware]
    - bump pycloudlib version (#935)
    - add renanrodrigo as a contributor (#938) [Renan Rodrigo]
    - testing: simplify test_upgrade.py (#932)
    - freebsd/net_v1 format: read MTU from root (#930) [Gonéri Le Bouder]
    - Add new network activators to bring up interfaces (#919)
    - - Detect a Python version change and clear the cache (#857)
      [Robert Schweikert]
    - cloud_tests: fix the Impish release name (#931) [Paride Legovini]
    - Removed distro specific network code from Photon (#929) [sshedi]
    - Add support for VMware PhotonOS (#909) [sshedi]
    - cloud_tests: add impish release definition (#927) [Paride Legovini]
    - docs: fix stale links rename master branch to main (#926)
    - Fix DNS in NetworkState (SC-133) (#923)
    - tests: Add 'adhoc' mark for integration tests (#925)
    - Fix the spelling of "DigitalOcean" (#924) [Mark Mercado]
    - Small Doc Update for ReportEventStack and Test (#920) [Mike Russell]
    - Replace deprecated collections.Iterable with abc replacement (#922)
    - testing: OCI availability domain is now required (SC-59) (#910)
    - add DragonFlyBSD support (#904) [Gonéri Le Bouder]
    - Use instance-data-sensitive.json in jinja templates (SC-117) (#917)
    - doc: Update NoCloud docs stating required files (#918)
    - build-on-netbsd: don't pin a specific py3 version (#913)
      [Gonéri Le Bouder]
    - - Create the log file with 640 permissions (#858) [Robert Schweikert]
    - Allow braces to appear in dhclient output (#911) [eb3095]
    - Docs: Replace all freenode references with libera (#912)
    - openbsd/net: flush the route table on net restart (#908)
      [Gonéri Le Bouder]
    - Add Rocky Linux support to cloud-init (#906) [Louis Abel]
    - Add "esposem" as contributor (#907) [Emanuele Giuseppe Esposito]
    - Add integration test for #868 (#901)
    - Added support for importing keys via primary/security mirror clauses
      (#882) [Paul Goins]
    - [examples] config-user-groups expire in the future (#902)
      [Geert Stappers]
    - BSD: static network, set the mtu (#894) [Gonéri Le Bouder]
    - Add integration test for lp-1920939 (#891)
    - Fix unit tests breaking from new httpretty version (#903)
    - Allow user control over update events (#834)

 -- James Falcon <james.falcon@canonical.com>  Mon, 23 Aug 2021 17:26:19 -0500

cloud-init (21.2-3-g899bfaa9-0ubuntu2~20.04.1) focal; urgency=medium

  * d/cloud-init.templates: Add Vultr datasource support
  * drop the following cherry-picks now included:
    + cpick-83f6bbfb-Fix-unpickle-for-source-paths-missing-run_dir-863
    + cpick-d132356c-fix-error-on-upgrade-caused-by-new-vendordata2
  * New upstream snapshot. (LP: #1927491)
    - Update test characters in substitution unit test (#893)
    - cc_disk_setup.py: remove UDEVADM_CMD definition as not used (#886)
      [dermotbradley]
    - Add AlmaLinux OS support (#872) [Andrew Lukoshko]
    - Release 21.2 (#890)
    - Add \r\n check for SSH keys in Azure (#889)
    - Revert "Add support to resize rootfs if using LVM (#721)" (#887)
    - Add Vultaire as contributor (#881) [Paul Goins]
    - Azure: adding support for consuming userdata from IMDS (#884) [Anh Vo]
    - test_upgrade: modify test_upgrade_package to run for more sources (#883)
    - Fix chef module run failure when chef_license is set (#868) [Ben Hughes]
    - Azure: Retry net metadata during nic attach for non-timeout errs (#878)
      [aswinrajamannar]
    - Azure: Retrieve username and hostname from IMDS (#865) [Thomas Stringer]
    - Azure: eject the provisioning iso before reporting ready (#861) [Anh Vo]
    - Use `partprobe` to re-read partition table if available (#856)
      [Nicolas Bock]
    - fix error on upgrade caused by new vendordata2 attributes (#869)
    - add prefer_fqdn_over_hostname config option (#859) [hamalq]
    - Emit dots on travis to avoid timeout (#867)
    - doc: Replace remaining references to user-scripts as a config module
      (#866) [Ryan Harper]
    - azure: Removing ability to invoke walinuxagent (#799) [Anh Vo]
    - Add Vultr support (#827) [David Dymko]
    - Fix unpickle for source paths missing run_dir (#863) [lucasmoura]
    - sysconfig: use BONDING_MODULE_OPTS on SUSE (#831) [Jens Sandmann]
    - bringup_static_routes: fix gateway check (#850) [Petr Fedchenkov]
    - add hamalq user (#860) [hamalq]
    - Add support to resize rootfs if using LVM (#721) [Eduardo Otubo]
    - Fix mis-detecting network configuration in initramfs cmdline (#844)
    - tools/write-ssh-key-fingerprints: do not display empty header/footer
      (#817) [dermotbradley]
    - Azure helper: Ensure Azure http handler sleeps between retries (#842)
      [Johnson Shi]
    - Fix chef apt source example (#826) [timothegenzmer]

 -- James Falcon <james.falcon@canonical.com>  Tue, 11 May 2021 12:22:24 -0500

cloud-init (21.1-19-gbad84ad4-0ubuntu1~20.04.2) focal; urgency=medium

  * cherry-pick 83f6bbfb: Fix unpickle for source paths missing run_dir
    (#863) (LP: #1899299)
  * cherry-pick d132356c: fix error on upgrade caused by new vendordata2
    attributes (LP: #1922739)

 -- James Falcon <james.falcon@canonical.com>  Mon, 19 Apr 2021 14:00:12 -0500

cloud-init (21.1-19-gbad84ad4-0ubuntu1~20.04.1) focal; urgency=medium
  * d/cloud-init.postinst: Change output log permissions on upgrade
    (LP: #1918303)
  * d/cloud-init.manpages: include upstream manpages in package (LP: #1908548)
  * drop the following cherry-picks now included:
    + cpick-4f62ae8d-Fix-regression-with-handling-of-IMDS-ssh-keys-760
  * New upstream snapshot. (LP: #1920272)
    - .travis.yml: generate an SSH key before running tests (#848)
    - write passwords only to serial console, lock down cloud-init-output.log
      (#847)
    - Fix apt default integration test (#845)
    - integration_tests: bump pycloudlib dependency (#846)
    - commit f35181fa970453ba6c7c14575b12185533391b97 [eb3095]
    - archlinux: Fix broken locale logic (#841) [Kristian Klausen]
    - Integration test for #783 (#832)
    - integration_tests: mount more paths IN_PLACE (#838)
    - Fix requiring device-number on EC2 derivatives (#836)
    - Remove the vi comment from the part-handler example (#835)
    - net: exclude OVS internal interfaces in get_interfaces (#829)
    - tox.ini: pass OS_* environment variables to integration tests (#830)
    - integration_tests: add OpenStack as a platform (#804)
    - Add flexibility to IMDS api-version (#793) [Thomas Stringer]
    - Fix the TestApt tests using apt-key on Xenial and Hirsute (#823)
      [Paride Legovini]
    - doc: remove duplicate "it" from nocloud.rst (#825) [V.I. Wood]
    - archlinux: Use hostnamectl to set the transient hostname (#797)
      [Kristian Klausen]
    - cc_keys_to_console.py: Add documentation for recently added config key
      (#824) [dermotbradley]
    - Update cc_set_hostname documentation (#818) [Toshi Aoyama]
    - Release 21.1 (#820)
    - Azure: Support for VMs without ephemeral resource disks. (#800)
      [Johnson Shi]
    - cc_keys_to_console: add option to disable key emission (#811)
      [Michael Hudson-Doyle]
    - integration_tests: introduce lxd_use_exec mark (#802)
    - azure: case-insensitive UUID to avoid new IID during kernel upgrade
      (#798)
    - stale.yml: don't ask submitters to reopen PRs (#816)
    - integration_tests: fix use of SSH agent within tox (#815)
    - integration_tests: add UPGRADE CloudInitSource (#812)
    - integration_tests: use unique MAC addresses for tests (#813)
    - Update .gitignore (#814)
    - Port apt cloud_tests to integration tests (#808)
    - integration_tests: fix test_gh626 on LXD VMs (#809)
    - Fix attempting to decode binary data in test_seed_random_data test (#806)
    - Remove wait argument from tests with session_cloud calls (#805)
    - Datasource for UpCloud (#743) [Antti Myyrä]
    - test_gh668: fix failure on LXD VMs (#801)
    - openstack: read the dynamic metadata group vendor_data2.json (#777)
      [Andrew Bogott]
    - includedir in suoders can be prefixed by "arroba" (#783)
      [Jordi Massaguer Pla]
    - Merge upstream/20.4.1 into master
    - [VMware] change default max wait time to 15s (#774) [xiaofengw-vmware]
    - Revert integration test associated with reverted #586 (#784)
    - Add jordimassaguerpla as contributor (#787) [Jordi Massaguer Pla]
    - Add Rick Harding to CLA signers (#792) [Rick Harding]
    - HACKING.rst: add clarifying note to LP CLA process section (#789)
    - Stop linting cloud_tests (#791)
    - cloud-tests: update cryptography requirement (#790) [Joshua Powers]
    - Remove 'remove-raise-on-failure' calls from integration_tests (#788)
    - Use more cloud defaults in integration tests (#757)
    - Adding self to cla signers (#776) [Andrew Bogott]
    - doc: avoid two warnings (#781) [Dan Kenigsberg]
    - Use proper spelling for Red Hat (#778) [Dan Kenigsberg]
    - Add antonyc to .github-cla-signers (#747) [Anton Chaporgin]
    - integration_tests: log image serial if available (#772)
    - Revert "ssh_util: handle non-default AuthorizedKeysFile config (#586)"
      (#775)
    - [VMware] Support cloudinit raw data feature (#691) [xiaofengw-vmware]
    - net: Fix static routes to host in eni renderer (#668) [Pavel Abalikhin]
    - .travis.yml: don't run cloud_tests in CI (#756)
    - test_upgrade: add some missing commas (#769)
    - cc_seed_random: update documentation and fix integration test (#771)
    - Fix test gh-632 test to only run on NoCloud (#770)
    - archlinux: fix package upgrade command handling (#768) [Bao Trinh]
    - integration_tests: add integration test for LP:1910835 (#761)
    - Fix regression with handling of IMDS ssh keys (#760) [Thomas Stringer]
    - integration_tests: log cloud-init version in SUT (#758)
    - Add ajmyyra as contributor (#742) [Antti Myyrä]
    - net_convert: add some missing help text (#755)
    - Missing IPV6_AUTOCONF=no to render sysconfig dhcp6 stateful on RHEL
      (#753) [Eduardo Otubo]
    - doc: document missing IPv6 subnet types (#744) [Antti Myyrä]
    - Add example configuration for datasource `AliYun` (#751) [Xiaoyu Zhong]
    - integration_tests: add SSH key selection settings (#754)
    - fix a typo in man page cloud-init.1 (#752) [Amy Chen]
    - network-config-format-v2.rst: add Netplan Passthrough section (#750)
    - stale: re-enable post holidays (#749)
    - integration_tests: port ca_certs tests from cloud_tests (#732)
    - Azure: Add telemetry for poll IMDS (#741) [Johnson Shi]
    - doc: move testing section from HACKING to its own doc (#739)
    - No longer allow integration test failures on travis (#738)
    - stale: fix error in definition (#740)
    - integration_tests: set log-cli-level to INFO by default (#737)
    - PULL_REQUEST_TEMPLATE.md: use backticks around commit message (#736)
    - stale: disable check for holiday break (#735)
    - integration_tests: log the path we collect logs into (#733)
    - .travis.yml: add (most) supported Python versions to CI (#734)
    - integration_tests: fix IN_PLACE CLOUD_INIT_SOURCE (#731)
    - cc_ca_certs: add RHEL support (#633) [cawamata]
    - Azure: only generate config for NICs with addresses (#709)
      [Thomas Stringer]
    - doc: fix CloudStack configuration example (#707) [Olivier Lemasle]
    - integration_tests: restrict test_lxd_bridge appropriately (#730)
    - Add integration tests for CLI functionality (#729)
    - Integration test for gh-626 (#728)
    - Some test_upgrade fixes (#726)
    - Ensure overriding test vars with env vars works for booleans (#727)
    - integration_tests: port lxd_bridge test from cloud_tests (#718)
    - Integration test for gh-632. (#725)
    - Integration test for gh-671 (#724)
    - integration-requirements.txt: bump pycloudlib commit (#723)
    - Drop unnecessary shebang from cmd/main.py (#722) [Eduardo Otubo]
    - Integration test for LP:1813396 and #669 (#719)
    - integration_tests: include timestamp in log output (#720)
    - integration_tests: add test for LP:1898997 (#713)
    - Add integration test for power_state_change module (#717)
    - Update documentation for network-config-format-v2 (#701) [ggiesen]
    - sandbox CA Cert tests to not require ca-certificates (#715)
      [Eduardo Otubo]
    - Add upgrade integration test (#693)
    - Integration test for 570 (#712)
    - Add ability to keep snapshotted images in integration tests (#711)
    - Integration test for pull #586 (#706)
    - integration_tests: introduce skipping of tests by OS (#702)
    - integration_tests: introduce IntegrationInstance.restart (#708)
    - Add lxd-vm to list of valid integration test platforms (#705)
    - Adding BOOTPROTO = dhcp to render sysconfig dhcp6 stateful on RHEL
      (#685) [Eduardo Otubo]
    - Delete image snapshots created for integration tests (#682)
    - Parametrize ssh_keys_provided integration test (#700) [lucasmoura]
    - Drop use_sudo attribute on IntegrationInstance (#694) [lucasmoura]
    - cc_apt_configure: add riscv64 as a ports arch (#687)
      [Dimitri John Ledkov]
    - cla: add xnox (#692) [Dimitri John Ledkov]
    - Collect logs from integration test runs (#675)

 -- James Falcon <james.falcon@canonical.com>  Mon, 22 Mar 2021 10:01:10 -0500

cloud-init (20.4.1-0ubuntu1~20.04.1) focal; urgency=medium

  * New upstream release. (LP: #1911680)
    - Release 20.4.1
    - Revert "ssh_util: handle non-default AuthorizedKeysFile config (#586)"

 -- Daniel Watkins <oddbloke@ubuntu.com>  Mon, 18 Jan 2021 10:40:33 -0500

cloud-init (20.4-0ubuntu1~20.04.2) focal; urgency=medium

  * cherry-pick 4f62ae8d: Fix regression with handling of IMDS ssh keys
    (#760) (LP: #1910835)

 -- Chad Smith <chad.smith@canonical.com>  Mon, 11 Jan 2021 15:25:31 -0700

cloud-init (20.4-0ubuntu1~20.04.1) focal; urgency=medium

  * New upstream release. (LP: #1905599)
    - Release 20.4 (#686) [James Falcon]
    - tox: avoid tox testenv subsvars for xenial support (#684)
    - Ensure proper root permissions in integration tests (#664) [James Falcon]
    - LXD VM support in integration tests (#678) [James Falcon]
    - Integration test for fallocate falling back to dd (#681) [James Falcon]
    - .travis.yml: correctly integration test the built .deb (#683)
    - Ability to hot-attach NICs to preprovisioned VMs before reprovisioning
      (#613) [aswinrajamannar]
    - Support configuring SSH host certificates. (#660) [Jonathan Lung]
    - add integration test for #1900837 (#679)
    - cc_resizefs on FreeBSD: Fix _can_skip_ufs_resize (#655) [Mina Galić]
    - DataSourceAzure: push dmesg log to KVP (#670) [Anh Vo]
    - Make mount in place for tests work (#667) [James Falcon]
    - integration_tests: restore emission of settings to log (#657)
    - DataSourceAzure: update password for defuser if exists (#671) [Anh Vo]
    - tox.ini: only select "ci" marked tests for CI runs (#677)
    - Azure helper: Increase Azure Endpoint HTTP retries (#619) [Johnson Shi]
    - DataSourceAzure: send failure signal on Azure datasource failure (#594)
      [Johnson Shi]
    - test_persistence: simplify VersionIsPoppedFromState (#674)
    - only run a subset of integration tests in CI (#672)
    - cli: add --system param to allow validating system user-data on a
      machine (#575)
    - test_persistence: add VersionIsPoppedFromState test (#673)
    - introduce an upgrade framework and related testing (#659)
    - add --no-tty option to gpg (#669) [Till Riedel]
    - Pin pycloudlib to a working commit (#666) [James Falcon]
    - DataSourceOpenNebula: exclude SRANDOM from context output (#665)
    - cloud_tests: add hirsute release definition (#662)
    - split integration and cloud_tests requirements (#652)
    - faq.rst: add warning to answer that suggests running `clean` (#661)
    - Fix stacktrace in DataSourceRbxCloud if no metadata disk is found (#632)
      [Scott Moser]
    - Make wakeonlan Network Config v2 setting actually work (#626)
      [dermotbradley]
    - HACKING.md: unify network-refactoring namespace (#658) [Mina Galić]
    - replace usage of dmidecode with kenv on FreeBSD (#621) [Mina Galić]
    - Prevent timeout on travis integration tests. (#651) [James Falcon]
    - azure: enable pushing the log to KVP from the last pushed byte  (#614)
      [Moustafa Moustafa]
    - Fix launch_kwargs bug in integration tests (#654) [James Falcon]
    - split read_fs_info into linux & freebsd parts (#625) [Mina Galić]
    - PULL_REQUEST_TEMPLATE.md: expand commit message section (#642)
    - Make some language improvements in growpart documentation (#649)
      [Shane Frasier]
    - Revert ".travis.yml: use a known-working version of lxd (#643)" (#650)
    - Fix not sourcing default 50-cloud-init ENI file on Debian (#598)
      [WebSpider]
    - remove unnecessary reboot from gpart resize (#646) [Mina Galić]
    - cloudinit: move dmi functions out of util (#622) [Scott Moser]
    - integration_tests: various launch improvements (#638)
    - test_lp1886531: don't assume /etc/fstab exists (#639)
    - Remove Ubuntu restriction from PR template (#648) [James Falcon]
    - util: fix mounting of vfat on *BSD (#637) [Mina Galić]
    - conftest: improve docstring for disable_subp_usage (#644)
    - doc: add example query commands to debug Jinja templates (#645)
    - Correct documentation and testcase data for some user-data YAML (#618)
      [dermotbradley]
    - Hetzner: Fix instance_id / SMBIOS serial comparison (#640)
      [Markus Schade]
    - .travis.yml: use a known-working version of lxd (#643)
    - tools/build-on-freebsd: fix comment explaining purpose of the script
      (#635) [Mina Galić]
    - Hetzner: initialize instance_id from system-serial-number (#630)
      [Markus Schade]
    - Explicit set IPV6_AUTOCONF and IPV6_FORCE_ACCEPT_RA on static6 (#634)
      [Eduardo Otubo]
    - get_interfaces: don't exclude Open vSwitch bridge/bond members (#608)
      [Lukas Märdian]
    - Add config modules for controlling IBM PowerVM RMC. (#584) [Aman306]
    - Update network config docs to clarify MAC address quoting (#623)
      [dermotbradley]
    - gentoo: fix hostname rendering when value has a comment (#611)
      [Manuel Aguilera]
    - refactor integration testing infrastructure (#610) [James Falcon]
    - stages: don't reset permissions of cloud-init.log every boot (#624)
    - docs: Add how to use cloud-localds to boot qemu (#617) [Joshua Powers]
    - Drop vestigial update_resolve_conf_file function (#620) [Scott Moser]
    - cc_mounts: correctly fallback to dd if fallocate fails (#585)
    - .travis.yml: add integration-tests to Travis matrix (#600)
    - ssh_util: handle non-default AuthorizedKeysFile config (#586)
      [Eduardo Otubo]
    - Multiple file fix for AuthorizedKeysFile config (#60) [Eduardo Otubo]
    - bddeb: new --packaging-branch argument to pull packaging from branch
      (#576) [Paride Legovini]
    - Add more integration tests (#615) [lucasmoura]
    - DataSourceAzure: write marker file after report ready in preprovisioning
      (#590) [Johnson Shi]
    - integration_tests: emit settings to log during setup (#601)
    - integration_tests: implement citest tests run in Travis (#605)
    - Add Azure support to integration test framework (#604) [James Falcon]
    - openstack: consider product_name as valid chassis tag (#580)
      [Adrian Vladu]
    - azure: clean up and refactor report_diagnostic_event (#563) [Johnson Shi]
    - net: add the ability to blacklist network interfaces based on driver
      during enumeration of physical network devices (#591) [Anh Vo]
    - integration_tests: don't error on cloud-init failure (#596)
    - integration_tests: improve cloud-init.log assertions (#593)
    - conftest.py: remove top-level import of httpretty (#599)
    - tox.ini: add integration-tests testenv definition (#595)
    - PULL_REQUEST_TEMPLATE.md: empty checkboxes need a space (#597)
    - add integration test for #1886531 (#592)
    - Initial implementation of integration testing infrastructure (#581)
      [James Falcon]
    - Fix name of ntp and chrony service on CentOS and RHEL. (#589)
      [Scott Moser]
    - Adding a PR template (#587) [James Falcon]
    - Azure parse_network_config uses fallback cfg when generate IMDS network
      cfg fails (#549) [Johnson Shi]
    - features: refresh docs for easier out-of-context reading (#582)
    - Fix typo in resolv_conf module's description (#578) [Wacław Schiller]
    - cc_users_groups: minor doc formatting fix (#577)
    - Fix typo in disk_setup module's description (#579) [Wacław Schiller]
    - Add vendor-data support to seedfrom parameter for NoCloud and OVF (#570)
      [Johann Queuniet]
    - boot.rst: add First Boot Determination section (#568)
    - opennebula.rst: minor readability improvements (#573) [Mina Galić]
    - cloudinit: remove unused LOG variables (#574)
    - create a shutdown_command method in distro classes (#567)
      [Emmanuel Thomé]
    - user_data: remove unused constant (#566)
    - network: Fix type and respect name when rendering vlan in
      sysconfig. (#541) [Eduardo Otubo]
    - Retrieve SSH keys from IMDS first with OVF as a fallback (#509)
      [Thomas Stringer]
    - Add jqueuniet as contributor (#569) [Johann Queuniet]
    - distros: minor typo fix (#562)
    - Bump the integration-requirements versioned dependencies (#565)
      [Paride Legovini]
    - network-config-format-v1: fix typo in nameserver example (#564)
      [Stanislas]
    - Run cloud-init-local.service after the hv_kvp_daemon (#505)
      [Robert Schweikert]
    - Add method type hints for Azure helper (#540) [Johnson Shi]
    - systemd: add Before=shutdown.target when Conflicts=shutdown.target is
      used (#546) [Paride Legovini]
    - LXD: detach network from profile before deleting it (#542)
      [Paride Legovini]
    - redhat spec: add missing BuildRequires (#552) [Paride Legovini]

 -- James Falcon <james.falcon@canonical.com>  Wed, 25 Nov 2020 11:25:17 -0600

cloud-init (20.3-2-g371b392c-0ubuntu1~20.04.1) focal; urgency=medium

  * d/cloud-init.postinst: fix the grub install device for NVMe-rooted
    instances on upgrade.  (LP: #1889555)
  * New upstream snapshot. (LP: #1893064)
    - util: remove debug statement (#556) [Joshua Powers]
    - Fix cloud config on chef example (#551) [lucasmoura]
    - Release 20.3 (#547) [James Falcon]
    - tox: bump the pylint version to 2.6.0 in the default run (#544)
      [Paride Legovini]
    - Azure: Add netplan driver filter when using hv_netvsc driver (#539)
      [James Falcon]
    - query: do not handle non-decodable non-gzipped content (#543)
    - DHCP sandboxing failing on noexec mounted /var/tmp (#521) [Eduardo Otubo]
    - Update the list of valid ssh keys. (#487) [Ole-Martin Bratteng]
    - cmd: cloud-init query to handle compressed userdata (#516)
    - Pushing cloud-init log to the KVP (#529) [Moustafa Moustafa]
    - Add Alpine Linux support. (#535) [dermotbradley]
    - Detect kernel version before swap file creation (#428) [Eduardo Otubo]
    - cli: add devel make-mime subcommand (#518)
    - user-data: only verify mime-types for TYPE_NEEDED and x-shellscript
      (#511)
    - DataSourceOracle: retry twice (and document why we retry at all) (#536)
    - Refactor Azure report ready code (#468) [Johnson Shi]
    - tox.ini: pin correct version of httpretty in xenial{,-dev} envs (#531)
    - Support Oracle IMDSv2 API (#528) [James Falcon]
    - .travis.yml: run a doc build during CI (#534)
    - doc/rtd/topics/datasources/ovf.rst: fix doc8 errors (#533)
    - Fix 'Users and Groups' configuration documentation (#530) [sshedi]
    - cloudinit.distros: update docstrings of add_user and create_user (#527)
    - Fix headers for device types in network v2 docs (#532)
      [Caleb Xavier Berger]
    - Add AlexBaranowski as contributor (#508) [Aleksander Baranowski]
    - DataSourceOracle: refactor to use only OPC v1 endpoint (#493)
    - .github/workflows/stale.yml: s/Josh/Rick/ (#526)
    - Fix a typo in apt pipelining module (#525) [Xiao Liang]
    - test_util: parametrize devlist tests (#523) [James Falcon]
    - Recognize LABEL_FATBOOT labels (#513) [James Falcon]
    - Handle additional identifier for SLES For HPC (#520) [Robert Schweikert]
    - Revert "test-requirements.txt: pin pytest to <6 (#512)" (#515)
    - test-requirements.txt: pin pytest to <6 (#512)
    - Add "tsanghan" as contributor (#504) [tsanghan]
    - fix brpm building
    - Adding eandersson as a contributor (#502) [Erik Olof Gunnar Andersson]
    - azure: disable bouncing hostname when setting hostname fails (#494)
      [Anh Vo]
    - VMware: Support parsing DEFAULT-RUN-POST-CUST-SCRIPT (#441)
      [xiaofengw-vmware]
    - DataSourceAzure: Use ValueError when JSONDecodeError is not available
      (#490) [Anh Vo]
    - cc_ca_certs.py: fix blank line problem when removing CAs and adding
      new one (#483) [dermotbradley]
    - freebsd: py37-serial is now py37-pyserial (#492) [Gonéri Le Bouder]
    - ssh exit with non-zero status on disabled user (#472) [Eduardo Otubo]
    - cloudinit: remove global disable of pylint W0107 and fix errors (#489)
    - networking: refactor wait_for_physdevs from cloudinit.net (#466)
    - HACKING.rst: add pytest.param pytest gotcha (#481)
    - cloudinit: remove global disable of pylint W0105 and fix errors (#480)
    - Fix two minor warnings (#475)
    - test_data: fix faulty patch (#476)
    - cc_mounts: handle missing fstab (#484)
    - LXD cloud_tests: support more lxd image formats (#482) [Paride Legovini]
    - Add update_etc_hosts as default module on *BSD (#479) [Adam Dobrawy]
    - cloudinit: fix tip-pylint failures and bump pinned pylint version (#478)
    - Added BirknerAlex as contributor and sorted the file (#477)
      [Alexander Birkner]
    - Update list of types of modules in cli.rst [saurabhvartak1982]
    - tests: use markers to configure disable_subp_usage (#473)
    - Add mention of vendor-data to no-cloud format documentation (#470)
      [Landon Kirk]
    - Fix broken link to OpenStack metadata service docs (#467)
      [Matt Riedemann]
    - Disable ec2 mirror for non aws instances (#390) [lucasmoura]
    - cloud_tests: don't pass --python-version to read-dependencies (#465)
    - networking: refactor is_physical from cloudinit.net (#457)
    - Enable use of the caplog fixture in pytest tests, and add a
      cc_final_message test using it (#461)
    - RbxCloud: Add support for FreeBSD (#464) [Adam Dobrawy]
    - Add schema for cc_chef module (#375) [lucasmoura]
    - test_util: add (partial) testing for util.mount_cb (#463)
    - .travis.yml: revert to installing ubuntu-dev-tools (#460)
    - HACKING.rst: add details of net refactor tracking (#456)
    - .travis.yml: rationalise installation of dependencies in host (#449)
    - Add dermotbradley as contributor. (#458) [dermotbradley]
    - net/networking: remove unused functions/methods (#453)
    - distros.networking: initial implementation of layout (#391)
    - cloud-init.service.tmpl: use "rhel" instead of "redhat" (#452)
    - Change from redhat to rhel in systemd generator tmpl (#450)
      [Eduardo Otubo]
    - Hetzner: support reading user-data that is base64 encoded. (#448)
      [Scott Moser]
    - HACKING.rst: add strpath gotcha to testing gotchas section (#446)
    - cc_final_message: don't create directories when writing boot-finished
      (#445)
    - .travis.yml: only store new schroot if something has changed (#440)
    - util: add ensure_dir_exists parameter to write_file (#443)
    - printing the error stream of the dhclient process before killing it
      (#369) [Moustafa Moustafa]
    - Fix link to the MAAS documentation (#442) [Paride Legovini]
    - RPM build: disable the dynamic mirror URLs when using a proxy (#437)
      [Paride Legovini]
    - util: rename write_file's copy_mode parameter to preserve_mode (#439)
    - .travis.yml: use $TRAVIS_BUILD_DIR for lxd_image caching (#438)
    - cli.rst: alphabetise devel subcommands and add net-convert to list (#430)
    - Default to UTF-8 in /var/log/cloud-init.log (#427) [James Falcon]
    - travis: cache the chroot we use for package builds (#429)
    - test: fix all flake8 E126 errors (#425) [Joshua Powers]
    - Fixes KeyError for bridge with no "parameters:" setting (#423)
      [Brian Candler]
    - When tools.conf does not exist, running cmd "vmware-toolbox-cmd
      config get deployPkg enable-custom-scripts", the return code will
      be EX_UNAVAILABLE(69), on this condition, it should not take it as
      error. (#413) [chengcheng-chcheng]
    - Document CloudStack data-server well-known hostname (#399) [Gregor Riepl]
    - test: move conftest.py to top-level, to cover tests/ also (#414)
    - Replace cc_chef is_installed with use of subp.is_exe. (#421)
      [Scott Moser]
    - Move runparts to subp. (#420) [Scott Moser]
    - Move subp into its own module. (#416) [Scott Moser]
    - readme: point at travis-ci.com (#417) [Joshua Powers]
    - New feature flag functionality and fix includes failing silently (#367)
      [James Falcon]
    - Enhance poll imds logging (#365) [Moustafa Moustafa]
    - test: fix all flake8 E121 and E123 errors (#404) [Joshua Powers]

 -- James Falcon <james.falcon@canonical.com>  Thu, 27 Aug 2020 14:58:22 -0500

cloud-init (20.2-45-g5f7825e2-0ubuntu1~20.04.1) focal; urgency=medium

  * d/cloud-init.templates: correct lintian missing RbxCloud from Choices-C
  * d/control: drop python3-six, python3-pep8 and python3-pyflakes
    from Build-Depends
  * New upstream snapshot. (LP: #1881018)
    - test: fix all flake8 E241 (#403) [Joshua Powers]
    - test: ignore flake8 E402 errors in main.py (#402) [Joshua Powers]
    - cc_grub_dpkg: determine idevs in more robust manner with grub-probe
      (#358) [Matthew Ruffell]
    - test: fix all flake8 E741 errors (#401) [Joshua Powers]
    - tests: add groovy integration tests for ubuntu (#400)
    - Enable chef_license support for chef infra client (#389) [Bipin Bachhao]
    - testing: use flake8 again (#392) [Joshua Powers]

 -- Chad Smith <chad.smith@canonical.com>  Tue, 02 Jun 2020 10:12:34 -0600

cloud-init (20.2-38-g8377897b-0ubuntu1~20.04.1) focal; urgency=medium

  * d/control: drop pyflakes from Build-Depends
    - This python2 pyflakes package is an unneeded dependency now that tests
      use python3-pyflakes.
  * d/control: drop python3-nose and python3-unittest2 from Build-Depends
    - Upstream now uses pytest
  * drop the following cherry-picks now included:
    + cpick-6600c642-ec2-render-network-on-all-NICs-and-add-secondary-IPs-as
    + cpick-986f37b0-cloudinit-move-to-pytest-for-running-tests-211
    + cpick-4fb6fd8a-net-ubuntu-focal-prioritize-netplan-over-eni-even-if
    + cpick-04771d75-cc_disk_setup-fix-RuntimeError-270
    + cpick-c5e949c0-distros-tests-test_init-add-tests-for
    + cpick-2566fdbe-net-introduce-is_ip_address-function-288
    + cpick-4f825b3e-cloudinit-refactor-util.is_ipv4-to-net.is_ipv4_address
    + cpick-c478d0bf-distros-replace-invalid-characters-in-mirror-URLs-with
    + cpick-1bbc4908-distros-drop-leading-trailing-hyphens-from-mirror-URL
    + cpick-09fea85f-net-ignore-renderer-key-in-netplan-config-306
    + fix-cpick-4fb6fd8a-net-ubuntu-focal-prioritize-netplan-over-eni.patch
    + cpick-9d7b35ce-cc_mounts-fix-incorrect-format-specifiers-316
    + cpick-0c5c7367-test_mounts-expand-happy-path-test-for-both-happy-paths
  * New upstream snapshot. (LP: #1881018)
    - enable Puppet, Chef mcollective in default config (#385)
      [Mina Galić (deprecated: Igor Galić)]
    - HACKING.rst: introduce .net -> Networking refactor section (#384)
    - Travis: do not install python3-contextlib2 (dropped dependency) (#388)
      [Paride Legovini]
    - HACKING: mention that .github-cla-signers is alpha-sorted (#380)
    - Add bipinbachhao as contributor (#379) [Bipin Bachhao]
    - cc_snap: validate that assertions property values are strings (#370)
    - conftest: implement partial disable_subp_usage (#371)
    - test_resolv_conf: refresh stale comment (#374)
    - cc_snap: apply validation to snap.commands properties (#364)
    - make finding libc platform independent (#366)
      [Mina Galić (deprecated: Igor Galić)]
    - doc/rtd/topics/faq: Updates LXD docs links to current site (#368) [TomP]
    - templater: drop Jinja Python 2 compatibility shim (#353)
    - cloudinit: minor pylint fixes (#360)
    - cloudinit: remove unneeded __future__ imports (#362)
    - migrating momousta lp user to Moustafa-Moustafa GitHub user (#361)
      [Moustafa Moustafa]
    - cloud_tests: emit dots on Travis while fetching images (#347)
    - Add schema to apt configure config (#357) [lucasmoura]
    - conftest: add docs and tests regarding CiTestCase's subp functionality
      (#343)
    - analyze/dump: refactor shared string into variable (#350)
    - doc: update boot.rst with correct timing of runcmd (#351)
    - HACKING.rst: change contact info to Rick Harding (#359) [lucasmoura]
    - HACKING.rst: guide people to add themselves to the CLA file (#349)
    - HACKING.rst: more unit testing documentation (#354)
    - .travis.yml: don't run lintian during integration test package builds
      (#352)
    - Add test to ensure docs examples are valid cloud-init configs (#355)
      [James Falcon]
    - make suse and sles support 127.0.1.1 (#336) [chengcheng-chcheng]
    - Create tests to validate schema examples (#348) [lucasmoura]
    - analyze/dump: add support for Amazon Linux 2 log lines (#346)
    - bsd: upgrade support (#305) [Gonéri Le Bouder]
    - Add lucasmoura as contributor (#345) [lucasmoura]
    - Add "therealfalcon" as contributor (#344) [James Falcon]
    - Adapt the package building scripts to use Python 3 (#231)
      [Paride Legovini]
    - DataSourceEc2: use metadata's NIC ordering to determine route-metrics
      (#342)
    - .travis.yml: introduce caching (#329)
    - cc_locale: introduce schema (#335)
    - doc/rtd/conf.py: bump copyright year to 2020 (#341)
    - yum_add_repo: Add Centos to the supported distro list (#340)
    - Release 20.2 (#337)
    - doc/format: reference make-mime.py instead of an inline script (#334)
    - Add docs about  creating parent folders (#330) [Adrian Wilkins]
    - DataSourceNoCloud/OVF: drop claim to support FTP (#333)
    - schema: ignore spurious pylint error (#332)
    - schema: add json schema for write_files module (#152)
    - BSD: find_devs_with_ refactoring (#298) [Gonéri Le Bouder]
    - nocloud: drop work around for Linux 2.6 (#324) [Gonéri Le Bouder]
    - cloudinit: drop dependencies on unittest2 and contextlib2 (#322)
    - distros: handle a potential mirror filtering error case (#328)
    - log: remove unnecessary import fallback logic (#327)
    - .travis.yml: don't run integration test on ubuntu/* branches (#321)
    - More unit test documentation (#314)
    - conftest: introduce disable_subp_usage autouse fixture (#304)
    - YAML align indent sizes for docs readability  (#323) [Tak Nishigori]
    - network_state: add missing space to log message (#325)
    - tests: add missing mocks for get_interfaces_by_mac (#326)
    - test_mounts: expand happy path test for both happy paths (#319)
    - cc_mounts: fix incorrect format specifiers (#316)
    - swap file "size" being used before checked if str (#315) [Eduardo Otubo]
    - HACKING.rst: add pytest version gotchas section (#311)
    - docs: Add steps to re-run cloud-id and cloud-init (#313) [Joshua Powers]
    - readme: OpenBSD is now supported (#309) [Gonéri Le Bouder]
    - net: ignore 'renderer' key in netplan config (#306)
    - Add support for NFS/EFS mounts (#300) [Andrew Beresford]
    - openbsd: set_passwd should not unlock user (#289) [Gonéri Le Bouder]
    - tools/.github-cla-signers: add beezly as CLA signer (#301)
    - util: remove unnecessary lru_cache import fallback (#299)
    - HACKING.rst: reorganise/update CLA signature info (#297)
    - distros: drop leading/trailing hyphens from mirror URL labels (#296)
    - HACKING.rst: add note about variable annotations (#295)
    - CiTestCase: stop using and remove sys_exit helper (#283)
    - distros: replace invalid characters in mirror URLs with hyphens (#291)
    - rbxcloud: gracefully handle arping errors (#262) [Adam Dobrawy]
    - Fix cloud-init ignoring some misdeclared mimetypes in user-data.
      [Kurt Garloff]
    - net: ubuntu focal prioritize netplan over eni even if both present (#267)
    - cloudinit: refactor util.is_ipv4 to net.is_ipv4_address (#292)
    - net/cmdline: replace type comments with annotations (#294)
    - HACKING.rst: add Type Annotations design section (#293)
    - net: introduce is_ip_address function (#288)
    - CiTestCase: remove now-unneeded parse_and_read helper method (#286)
    - .travis.yml: allow 30 minutes of inactivity in cloud tests (#287)
    - sources/tests/test_init: drop use of deprecated inspect.getargspec (#285)
    - setup.py: drop NIH check_output implementation (#282)
    - Identify SAP Converged Cloud as OpenStack [Silvio Knizek]
    - add Openbsd support (#147) [Gonéri Le Bouder]
    - HACKING.rst: add examples of the two test class types (#278)
    - VMWware: support to update guest info gc status if enabled (#261)
      [xiaofengw-vmware]
    - Add lp-to-git mapping for kgarloff (#279)
    - set_passwords: avoid chpasswd on BSD (#268) [Gonéri Le Bouder]
    - HACKING.rst: add Unit Testing design section (#277)
    - util: read_cc_from_cmdline handle urlencoded yaml content (#275)
    - distros/tests/test_init: add tests for _get_package_mirror_info (#272)
    - HACKING.rst: add links to new Code Review Process doc (#276)
    - freebsd: ensure package update works (#273) [Gonéri Le Bouder]
    - doc: introduce Code Review Process documentation (#160)
    - tools: use python3 (#274)
    - cc_disk_setup: fix RuntimeError (#270)
    - cc_apt_configure/util: combine search_for_mirror implementations (#271)
    - bsd: boottime does not depend on the libc soname (#269)
      [Gonéri Le Bouder]
    - test_oracle,DataSourceOracle: sort imports (#266)
    - DataSourceOracle: update .network_config docstring (#257)
    - cloudinit/tests: remove unneeded with_logs configuration (#263)
    - .travis.yml: drop stale comment (#255)
    - .gitignore: add more common directories (#258)
    - ec2: render network on all NICs and add secondary IPs as static (#114)
    - ec2 json validation: fix the reference to the 'merged_cfg' key (#256)
      [Paride Legovini]
    - releases.yaml: quote the Ubuntu version numbers (#254) [Paride Legovini]
    - cloudinit: remove six from packaging/tooling (#253)
    - util/netbsd: drop six usage (#252)
    - workflows: introduce stale pull request workflow (#125)
    - cc_resolv_conf: introduce tests and stabilise output across Python
      versions (#251)
    - fix minor issue with resolv_conf template (#144) [andreaf74]
    - doc: CloudInit also support NetBSD (#250) [Gonéri Le Bouder]
    - Add Netbsd support (#62) [Gonéri Le Bouder]
    - tox.ini: avoid substition syntax that causes a traceback on xenial (#245)
    - Add pub_key_ed25519 to cc_phone_home (#237) [Daniel Hensby]
    - Introduce and use of a list of GitHub usernames that have signed CLA
      (#244)
    - workflows/cla.yml: use correct username for CLA check (#243)
    - tox.ini: use xenial version of jsonpatch in CI (#242)
    - workflows: CLA validation altered to fail status on pull_request (#164)
    - tox.ini: bump pyflakes version to 2.1.1 (#239)
    - cloudinit: move to pytest for running tests (#211)

 -- Chad Smith <chad.smith@canonical.com>  Thu, 28 May 2020 15:43:19 -0600

cloud-init (20.1-10-g71af48df-0ubuntu5) focal; urgency=medium

  * cherry-pick 0c5c7367: test_mounts: expand happy path test for both
    happy paths

 -- Daniel Watkins <oddbloke@ubuntu.com>  Thu, 16 Apr 2020 11:23:08 -0400

cloud-init (20.1-10-g71af48df-0ubuntu4) focal; urgency=medium

  * cherry-pick 9d7b35ce: cc_mounts: fix incorrect format specifiers
    (#316) (LP: #1872836)

 -- Chad Smith <chad.smith@canonical.com>  Wed, 15 Apr 2020 15:09:04 -0600

cloud-init (20.1-10-g71af48df-0ubuntu3) focal; urgency=medium

  * d/patches: redact openbsd netbsd from tests until new-upstream-snapshot
    - fix-cpick-4fb6fd8a-net-ubuntu-focal-prioritize-netplan-over-eni
  * cherry-pick 6600c642: ec2: render network on all NICs and add
    secondary IPs as (LP: #1866930)
  * cherry-pick 986f37b0: cloudinit: move to pytest for running tests
    (#211)
  * cherry-pick 4fb6fd8a: net: ubuntu focal prioritize netplan over eni
    even if both (LP: #1867029)
  * cherry-pick 04771d75: cc_disk_setup: fix RuntimeError (#270) (LP:
    #1868327)
  * cherry-pick c5e949c0: distros/tests/test_init: add tests for
  * cherry-pick 2566fdbe: net: introduce is_ip_address function (#288)
  * cherry-pick 4f825b3e: cloudinit: refactor util.is_ipv4 to
    net.is_ipv4_address
  * cherry-pick c478d0bf: distros: replace invalid characters in mirror
    URLs with (LP: #1868232)
  * cherry-pick 1bbc4908: distros: drop leading/trailing hyphens from
    mirror URL labels
  * cherry-pick 09fea85f: net: ignore 'renderer' key in netplan config
    (#306) (LP: #1870421)

 -- Chad Smith <chad.smith@canonical.com>  Fri, 03 Apr 2020 13:57:52 -0600

cloud-init (20.1-10-g71af48df-0ubuntu2) focal; urgency=medium

  * d/control: add python3-pytest to Build-Depends
    - This fixes upstream daily builds.  python3-nose is not removed from
      Build-Depends because, currently, the Ubuntu package builds will still
      use it for testing.
  * cherry-pick 6600c642: ec2: render network on all NICs and add
    secondary IPs as (LP: #1866930)

 -- Chad Smith <chad.smith@canonical.com>  Wed, 18 Mar 2020 14:01:37 -0600

cloud-init (20.1-10-g71af48df-0ubuntu1) focal; urgency=medium

  * New upstream snapshot.
    - instance-data: add cloud-init merged_cfg and sys_info keys to json
      (#214) (LP: #1865969)

 -- Chad Smith <chad.smith@canonical.com>  Tue, 10 Mar 2020 11:14:53 -0600

cloud-init (20.1-9-g1f860e5a-0ubuntu1) focal; urgency=medium

  * New upstream snapshot: bug-fix-only during feature freeze
    - ec2: Do not fallback to IMDSv1 on EC2 (#216)
      [Frederick Lefebvre] (LP: #1866290)
    - instance-data: write redacted cfg to instance-data.json (#233)
      (LP: #1865947)
    - net: support network-config:disabled on the kernel commandline (#232)
      (LP: #1862702)
    - ec2: only redact token request headers in logs, avoid altering request
      (#230) (LP: #1865882)

 -- Chad Smith <chad.smith@canonical.com>  Fri, 06 Mar 2020 11:01:15 -0700

cloud-init (20.1-5-g67c8e53c-0ubuntu1) focal; urgency=medium

  * New upstream snapshot.
    - docs: typo fixed: dta → data [Alexey Vazhnov]
    - Fixes typo on Amazon Web Services (#217) [Nick Wales]
    - Fix docs for OpenStack DMI Asset Tag (#228)
      [Mark T. Voelker] (LP: #1669875)
    - Add physical network type: cascading to openstack helpers (#200)
      [sab-systems]
    - tests: add focal integration tests for ubuntu (#225)

 -- Chad Smith <chad.smith@canonical.com>  Thu, 27 Feb 2020 16:56:16 -0700

cloud-init (20.1-0ubuntu1) focal; urgency=medium

  * New upstream release.
    - Release 20.1 (#222) (LP: #1863954)
    - Update tooling for GitHub-based new releases (#223)
    - ec2: Do not log IMDSv2 token values, instead use REDACTED (#219)
      (LP: #1863943)
    - utils: use SystemRandom when generating random password. (#204)
      [Dimitri John Ledkov]
    - docs: mount_default_files is a list of 6 items, not 7 (#212)
    - azurecloud: fix issues with instances not starting (#205) (LP: #1861921)
    - unittest: fix stderr leak in cc_set_password random unittest
      output. (#208)
    - cc_disk_setup: add swap filesystem force flag (#207)
    - import sysvinit patches from freebsd-ports tree (#161) [Igor Galić]
    - docs: fix typo (#195) [Edwin Kofler]

 -- Daniel Watkins <oddbloke@ubuntu.com>  Thu, 20 Feb 2020 16:36:44 -0500

cloud-init (19.4-56-g06e324ff-0ubuntu1) focal; urgency=medium

  * New upstream snapshot.
    - sysconfig: distro-specific config rendering for BOOTPROTO option (#162)
      [Robert Schweikert] (LP: #1800854)
    - cloudinit: replace "from six import X" imports (except in util.py) (#183)
    - run-container: use 'test -n' instead of 'test ! -z' (#202)
      [Paride Legovini]
    - net/cmdline: correctly handle static ip= config (#201)
      [Dimitri John Ledkov] (LP: #1861412)
    - Replace mock library with unittest.mock (#186)
    - HACKING.rst: update CLA link (#199)
    - Scaleway: Fix DatasourceScaleway to avoid backtrace (#128)
      [Louis Bouchard]
    - cloudinit/cmd/devel/net_convert.py: add missing space (#191)
    - tools/run-container: drop support for python2 (#192) [Paride Legovini]
    - Print ssh key fingerprints using sha256 hash (#188) (LP: #1860789)
    - Make the RPM build use Python 3 (#190) [Paride Legovini]
    - cc_set_password: increase random pwlength from 9 to 20 (#189)
      (LP: #1860795) (CVE-2020-8632)
    - .travis.yml: use correct Python version for xenial tests (#185)
    - cloudinit: remove ImportError handling for mock imports (#182)
    - Do not use fallocate in swap file creation on xfs. (#70)
      [Eduardo Otubo] (LP: #1781781)
    - .readthedocs.yaml: install cloud-init when building docs (#181)
      (LP: #1860450)
    - Introduce an RTD config file, and pin the Sphinx version to the RTD
      default (#180)
    - Drop most of the remaining use of six (#179)
    - Start removing dependency on six (#178)
    - Add Rootbox & HyperOne to list of cloud in README (#176) [Adam Dobrawy]
    - docs: add proposed SRU testing procedure (#167)
    - util: rename get_architecture to get_dpkg_architecture (#173)
    - Ensure util.get_architecture() runs only once (#172)

 -- Chad Smith <chad.smith@canonical.com>  Wed, 05 Feb 2020 13:56:17 -0700

cloud-init (19.4-33-gbb4131a2-0ubuntu1) focal; urgency=medium

  * New upstream snapshot.
    - Only use gpart if it is the BSD gpart (#131) [Conrad Hoffmann]
    - freebsd: remove superfluous exception mapping (#166) [Gonéri Le Bouder]

 -- Chad Smith <chad.smith@canonical.com>  Tue, 14 Jan 2020 14:02:06 -0700

cloud-init (19.4-31-g3f6192b3-0ubuntu1) focal; urgency=medium

  * New upstream snapshot.
    - ssh_auth_key_fingerprints_disable test: fix capitalization (#165)
      [Paride Legovini]
    - util: move uptime's else branch into its own boottime function (#53)
      [Igor Galić] (LP: #1853160)
    - net: fix rendering of 'static6' in network config (#77) (LP: #1850988)
    - fixed minor bug with mkswap in cc_disk_setup.py (#143) [andreaf74]
    - freebsd: fix create_group() cmd (#146) [Gonéri Le Bouder]

 -- Chad Smith <chad.smith@canonical.com>  Mon, 13 Jan 2020 20:21:09 -0700

cloud-init (19.4-16-gf8950d63-0ubuntu1) focal; urgency=medium

  * New upstream snapshot.
    - Add support for the amazon variant in cloud.cfg.tmpl (#119)
      [Frederick Lefebvre]
    - ci: remove Python 2.7 from CI runs (#137)
    - modules: drop cc_snap_config config module (#134)
    - migrate-lp-user-to-github: ensure Launchpad repo exists (#136)
    - docs: add initial troubleshooting to FAQ (#104) [Joshua Powers]
    - doc: update cc_set_hostname frequency and descrip (#109)
      [Joshua Powers] (LP: #1827021)
    - freebsd: introduce the freebsd renderer (#61) [Gonéri Le Bouder]
    - cc_snappy: remove deprecated module (#127)
    - HACKING.rst: clarify that everyone needs to do the LP->GH dance (#130)
    - freebsd: cloudinit service requires devd (#132) [Gonéri Le Bouder]
    - cloud-init: fix capitalisation of SSH (#126)
    - doc: update cc_ssh clarify host and auth keys
      [Joshua Powers] (LP: #1827021)

 -- Chad Smith <chad.smith@canonical.com>  Mon, 06 Jan 2020 09:52:22 -0700

cloud-init (19.4-1-g8c96cbc1-0ubuntu1) focal; urgency=medium

  * debian/cloud-init.templates: enable RbxCloud: HypeOne and Rootbox detection
    by default
  * New upstream snapshot.
    - ci: emit names of tests run in Travis (#120)
    - Release 19.4 (LP: #1856761)
    - rbxcloud: fix dsname in RbxCloud [Adam Dobrawy] (LP: #1855196)
    - tests: Add tests for value of dsname in datasources [Adam Dobrawy]
    - apport: Add RbxCloud ds [Adam Dobrawy]
    - docs: Updating index of datasources [Adam Dobrawy]
    - docs: Fix anchor of datasource_rbx [Adam Dobrawy]
    - settings: Add RbxCloud [Adam Dobrawy]
    - doc: specify _ over - in cloud config modules
      [Joshua Powers] (LP: #1293254)
    - tools: Detect python to use via env in migrate-lp-user-to-github
      [Adam Dobrawy]
    - Partially revert "fix unlocking method on FreeBSD" (#116)
    - tests: mock uid when running as root (#113)
      [Joshua Powers] (LP: #1856096)
    - cloudinit/netinfo: remove unused getgateway (#111)
    - docs: clear up apt config sections (#107) [Joshua Powers] (LP: #1832823)
    - doc: add kernel command line option to user data (#105)
      [Joshua Powers] (LP: #1846524)
    - config/cloud.cfg.d: update README [Joshua Powers] (LP: #1855006)

 -- Chad Smith <chad.smith@canonical.com>  Wed, 18 Dec 2019 11:02:04 -0700

cloud-init (19.3-74-g129b1c4e-0ubuntu1) focal; urgency=medium

  * New upstream snapshot.
    - azure: avoid re-running cloud-init when instance-id is byte-swapped
      (#84) [AOhassan]
    - fix unlocking method on FreeBSD [Igor Galić] (LP: #1854594)
    - debian: add reference to the manpages [Joshua Powers]
    - ds_identify: if /sys is not available use dmidecode (#42)
      [Igor Galić] (LP: #1852442)
    - docs: add cloud-id manpage [Joshua Powers]
    - docs: add cloud-init-per manpage [Joshua Powers]
    - docs: add cloud-init manpage [Joshua Powers]
    - docs: add additional details to per-instance/once [Joshua Powers]
    - Merge pull request #96 from fred-lefebvre/master [Joshua Powers]
    - Update doc-requirements.txt [Joshua Powers]
    - doc-requirements: add missing dep [Joshua Powers]
    - Merge pull request #95 from powersj/docs/bugs [Joshua Powers]
    - dhcp: Support RedHat dhcp rfc3442 lease format for option 121 (#76)
      [Eric Lafontaine] (LP: #1850642)
    - network_state: handle empty v1 config (#45) (LP: #1852496)
    - Merge pull request #94 from gaughen/patch-1 [Joshua Powers]
    - docs: fix line length and remove highlighting [Joshua Powers]
    - docs: Add security.md to readthedocs [Joshua Powers]
    - Multiple file fix for AuthorizedKeysFile config (#60) [Eduardo Otubo]
    - Merge pull request #88 from OddBloke/travis [Joshua Powers]
    - doc: update links on README.md [Joshua Powers]
    - doc: Updates to wording of README.md [Joshua Powers]
    - Add security.md [Joshua Powers]
    - setup.py: Amazon Linux sets libexec to /usr/libexec (#52)
      [Frederick Lefebvre]

 -- Chad Smith <chad.smith@canonical.com>  Thu, 12 Dec 2019 16:05:35 -0700

cloud-init (19.3-41-gc4735dd3-0ubuntu1) focal; urgency=medium

  * New upstream snapshot.
    - Fix linting failure in test_url_helper (#83) [Eric Lafontaine]

 -- Chad Smith <chad.smith@canonical.com>  Tue, 03 Dec 2019 14:46:25 -0700

cloud-init (19.3-40-gf69d33a7-0ubuntu1) focal; urgency=medium

  * New upstream snapshot.
    - url_helper: read_file_or_url should pass headers param into readurl
      (#66) (LP: #1854084)
    - lp-to-git-users: adding elafontaine (#74) [Eric Lafontaine]
    - lp-to-git-users: adding xiaofengw-vmware [Xiaofeng Wang]
    - dmidecode: log result *after* stripping [Igor Galić]
    - cloud_tests: add azure platform support to integration tests
      [ahosmanmsft]
    - set_passwords: support for FreeBSD (#46) [Igor Galić]
    - tools: migrate-lp-user-to-github removes repo_dir if created (#35)
    - Correct jumbled documentation for cc_set_hostname module (#64)
      [do3meli] (LP: #1853543)
    - FreeBSD: fix for get_linux_distro() and lru_cache (#59)
      [Igor Galić] (LP: #1815030)
    - lp-to-git-users: adding do3meli [Dominic Schlegel]

 -- Chad Smith <chad.smith@canonical.com>  Mon, 02 Dec 2019 16:26:24 -0700

cloud-init (19.3-30-g4bc399e0-0ubuntu1) focal; urgency=medium

  * New upstream snapshot.
    - ec2: Add support for AWS IMDS v2 (session-oriented) (#55)
    - tests: Fix cloudsigma tests when no dmidecode data is present. (#57)
      [Scott Moser]
    - net: IPv6, accept_ra, slaac, stateless (#51)
      [Harald] (LP: #1806014, #1808647)
    - docs: Update the configdrive datasource links (#44)
      [Joshua Powers] (LP: #1852461)
    - lp-to-git-users: adding PengpengSun [Pengpeng Sun]
    - lp-to-git-users: adding trstringer [Thomas Stringer]
    - lp-to-git-users: adding hjensas [Harald Jensås]
    - distro: correctly set usr_lib_exec path for FreeBSD distro (#40)
      [Igor Galić] (LP: #1852491)
    - azure: support secondary ipv6 addresses (#33)
    - Fix metadata check when local-hostname is null (#32)
      [Mark Goddard] (LP: #1852100)
    - Merge pull request #38 from blackboxsw/cleanup/run-ci-on-pull-request
    - switch default FreeBSD salt minion pkg from py27 to py36
      [Dominic Schlegel]
    - lp-to-git-users: adding igalic [Igor Galić]
    - add data-server dns entry as new metadata server detection
      [Joshua Hügli]
    - lp-to-git-users: adding chrisglass [Chris Glass]
    - lp-to-git-users: adding larsks [Lars Kellogg-Stedman]
    - Merge pull request #31 from raharper/fix/pycodestyle-tip
    - reporting: Using a uuid to enforce uniqueness on the KVP keys. [momousta]
    - lp-to-git-users: adding paride [Paride Legovini]
    - lp-to-git-users: adding powersj [Joshua Powers]
    - lp-to-git-users: adding blackboxsw
    - lp-to-git-users: adding raharper
    - docs: touchups in rtd intro and README.md
    - doc: update launchpad git refs to github
    - tools: migrate script needs to write tools/.lp-to-git-user
    - github: drop pull-request template to prepare for migration
    - tools: add migrate-lp-user-to-github script to link LP to github
    - github: new basic project readme

 -- Chad Smith <chad.smith@canonical.com>  Fri, 22 Nov 2019 20:09:10 -0700

cloud-init (19.3-0ubuntu1) focal; urgency=medium

  * New upstream release.
    - Release 19.3 (LP: #1851428)
    - azure: support matching dhcp route-metrics for dual-stack ipv4 ipv6
      (LP: #1850308)
    - configdrive: fix subplatform config-drive for /config-drive source
      [David Kindred] (LP: #1849731)

 -- Chad Smith <chad.smith@canonical.com>  Tue, 05 Nov 2019 14:50:06 -0700

cloud-init (19.2-78-ge8138959-0ubuntu1) focal; urgency=medium

  * New upstream snapshot.
    - DataSourceSmartOS: reconfigure network on each boot
      [Mike Gerdts] (LP: #1765801)
    - Add config for ssh-key import and consuming user-data [Pavel Zakharov]
    - net: fix subnet_is_ipv6() for stateless|stateful
      [Harald Jensås] (LP: #1848690)
    - OVF: disable custom script execution by default [Xiaofeng Wang]
    - cc_puppet: Implement csr_attributes.yaml support [Matthias Baur]
    - cloud-init.service: on centos/fedora/redhat wait on
      NetworkManager.service (LP: #1843334)
    - azure: Do not lock user on instance id change
      [Sam Eiderman] (LP: #1849677)
    - net/netplan: use ipv6-mtu key for specifying ipv6 mtu values
    - Fix usages of yaml, and move yaml_dump to safeyaml.dumps.
      [Scott Moser] (LP: #1849640)
    - exoscale: Increase url_max_wait to 120s. [Chris Glass]
    - net/sysconfig: fix available check on SUSE distros
      [Robert Schweikert] (LP: #1849378)
    - docs: Fix incorrect Azure IMDS IP address [Joshua Powers] (LP: #1849508)
    - introduce .travis.yml
    - net: enable infiniband support in eni and sysconfig renderers
      [Darren Birkett] (LP: #1847114)
    - guestcust_util: handle special characters in config file [Xiaofeng Wang]
    - fix some more typos in comments [Dominic Schlegel]
    - replace any deprecated log.warn with log.warning
      [Dominic Schlegel] (LP: #1508442)
    - net: handle openstack dhcpv6-stateless configuration
      [Harald Jensås] (LP: #1847517)
    - Add .venv/ to .gitignore [Dominic Schlegel]
    - Small typo fixes in code comments. [Dominic Schlegel]
    - cloud_test/lxd: Retry container delete a few times
    - Add Support for e24cloud to Ec2 datasource. [Scott Moser] (LP: #1696476)
    - Add RbxCloud datasource [Adam Dobrawy]
    - get_interfaces: don't exclude bridge and bond members (LP: #1846535)
    - Add support for Arch Linux in render-cloudcfg [Conrad Hoffmann]
    - util: json.dumps on python 2.7 will handle UnicodeDecodeError on binary
      (LP: #1801364)
    - debian/ubuntu: add missing word to netplan/ENI header (LP: #1845669)
    - ovf: do not generate random instance-id for IMC customization path
    - sysconfig: only write resolv.conf if network_state has DNS values
      (LP: #1843634)
    - sysconfig: use distro variant to check if available (LP: #1843584)
    - systemd/cloud-init.service.tmpl: start after wicked.service
      [Robert Schweikert]
    - docs: fix zstack documentation lints
    - analyze/show: remove trailing space in output
    - Add missing space in warning: "not avalid seed" [Brian Candler]
    - pylintrc: add 'enter_context' to generated-members list
    - Add datasource for ZStack platform. [Shixin Ruan] (LP: #1841181)
    - docs: organize TOC and update summary of project [Joshua Powers]
    - tools: make clean now cleans the dev directory, not the system
    - docs: create cli specific page [Joshua Powers]
    - docs: added output examples to analyze.rst [Joshua Powers]
    - docs: doc8 fixes for instancedata page [Joshua Powers]
    - docs: clean up formatting, organize boot page [Joshua Powers]

 -- Ryan Harper <ryan.harper@canonical.com>  Fri, 01 Nov 2019 11:01:15 -0500

cloud-init (19.2-36-g059d049c-0ubuntu3) eoan; urgency=medium

  * debian/cloud-init.config get_yaml_list should return only the value
    (LP: #1846511)

 -- Ryan Harper <ryan.harper@canonical.com>  Wed, 09 Oct 2019 16:32:17 -0500

cloud-init (19.2-36-g059d049c-0ubuntu2) eoan; urgency=medium

  * cherry-pick a7d8d032: get_interfaces: don't exclude bridge and bond
    members (LP: #1846535)

 -- Daniel Watkins <oddbloke@ubuntu.com>  Fri, 04 Oct 2019 11:42:12 -0400

cloud-init (19.2-36-g059d049c-0ubuntu1) eoan; urgency=medium

  * New upstream snapshot.
    - net: add is_master check for filtering device list (LP: #1844191)
    - docs: more complete list of availability [Joshua Powers]
    - docs: start FAQ page [Joshua Powers]
    - docs: cleanup output & order of datasource page [Joshua Powers]
    - Brightbox: restrict detection to require full domain match
      .brightbox.com [Scott Moser]
    - VMWware: add option into VMTools config to enable/disable custom script.
      [Xiaofeng Wang]
    - net,Oracle: Add support for netfailover detection
    - atomic_helper: add DEBUG logging to write_file (LP: #1843276)
    - doc: document doc, create makefile and tox target [Joshua Powers]
    - .gitignore: ignore files produced by package builds
    - docs: fix whitespace, spelling, and line length [Joshua Powers]
    - docs: remove unnecessary file in doc directory [Joshua Powers]

 -- Daniel Watkins <oddbloke@ubuntu.com>  Tue, 17 Sep 2019 12:12:27 +0200

cloud-init (19.2-24-ge7881d5c-0ubuntu1) eoan; urgency=medium

  * New upstream snapshot.
    - Oracle: Render secondary vnic IP and MTU values only
    - exoscale: fix sysconfig cloud_config_modules overrides (LP: #1841454)
    - net/cmdline: refactor to allow multiple initramfs network config sources

 -- Chad Smith <chad.smith@canonical.com>  Wed, 28 Aug 2019 14:44:36 -0600

cloud-init (19.2-21-ge6383719-0ubuntu1) eoan; urgency=medium

  * New upstream snapshot.
    - ubuntu-drivers: call db_x_loadtemplatefile to accept NVIDIA EULA
      (LP: #1840080)
    - Add missing #cloud-config comment on first example in documentation.
      [Florian Müller]
    - ubuntu-drivers: emit latelink=true debconf to accept nvidia eula
      (LP: #1840080)
    - DataSourceOracle: prefer DS network config over initramfs
    - format.rst: add text/jinja2 to list of content types (+ cleanups)
    - Add GitHub pull request template to point people at hacking doc
    - cloudinit/distros/parsers/sys_conf: add docstring to SysConf
    - pyflakes: remove unused variable [Joshua Powers]

 -- Chad Smith <chad.smith@canonical.com>  Thu, 22 Aug 2019 11:15:08 -0600

cloud-init (19.2-13-g2f3bb764-0ubuntu1) eoan; urgency=medium

  * New upstream snapshot.
    - Azure: Record boot timestamps, system information, and diagnostic events
      [Anh Vo]
    - DataSourceOracle: configure secondary NICs on Virtual Machines
    - distros: fix confusing variable names
    - azure/net: generate_fallback_nic emits network v2 config instead of v1

 -- Chad Smith <chad.smith@canonical.com>  Thu, 15 Aug 2019 09:42:20 -0600

cloud-init (19.2-9-g15584720-0ubuntu1) eoan; urgency=medium

  * New upstream snapshot.
    - Add support for publishing host keys to GCE guest attributes
      [Rick Wright]
    - New data source for the Exoscale.com cloud platform [Chris Glass]
    - doc: remove intersphinx extension
    - cc_set_passwords: rewrite documentation (LP: #1838794)
  * d/cloud-init.templates: add Exoscale data source

 -- Daniel Watkins <oddbloke@ubuntu.com>  Fri, 09 Aug 2019 13:57:28 -0400

cloud-init (19.2-5-g496aaa94-0ubuntu1) eoan; urgency=medium

  * New upstream snapshot.
    - net/cmdline: split interfaces_by_mac and init network config
      determination
    - stages: allow data sources to override network config source order
    - cloud_tests: updates and fixes
    - Fix bug rendering MTU on bond or vlan when input was netplan.
      [Scott Moser] (LP: #1836949)
    - net: update net sequence, include wait on netdevs, opensuse netrules
      path (LP: #1817368)

 -- Chad Smith <chad.smith@canonical.com>  Tue, 06 Aug 2019 13:56:18 -0600

cloud-init (19.2-0ubuntu1) eoan; urgency=medium

  * New upstream release.
    - Release 19.2 (LP: #1836921)
    - net: add rfc3442 (classless static routes) to EphemeralDHCP
      (LP: #1821102)
    - templates/ntp.conf.debian.tmpl: fix missing newline for pools
      (LP: #1836598)
    - Support netplan renderer in Arch Linux [Conrad Hoffmann]
    - Fix typo in publicly viewable documentation. [David Medberry]
    - Add a cdrom size checker for OVF ds to ds-identify
      [Pengpeng Sun] (LP: #1806701)
    - VMWare: Trigger the post customization script via cc_scripts module.
      [Xiaofeng Wang] (LP: #1833192)
    - Cloud-init analyze module: Added ability to analyze boot events.
      [Sam Gilson]
    - Update debian eni network configuration location, retain Ubuntu setting
      [Janos Lenart]
    - net: skip bond interfaces in get_interfaces
      [Stanislav Makar] (LP: #1812857)
    - Fix a couple of issues raised by a coverity scan
    - Add missing dsname for Hetzner Cloud datasource [Markus Schade]
    - doc: indicate that netplan is default in Ubuntu now
    - azure: add region and AZ properties from imds compute location metadata
    - sysconfig: support more bonding options [Penghui Liao]
    - cloud-init-generator: use libexec path to ds-identify on redhat systems
      (LP: #1833264)
    - tools/build-on-freebsd: update to python3 [Gonéri Le Bouder]
    - Allow identification of OpenStack by Asset Tag
      [Mark T. Voelker] (LP: #1669875)
    - Fix spelling error making 'an Ubuntu' consistent. [Brian Murray]
    - run-container: centos: comment out the repo mirrorlist [Paride Legovini]
    - netplan: update netplan key mappings for gratuitous-arp (LP: #1827238)
    - freebsd: fix the name of cloudcfg VARIANT [Gonéri Le Bouder]
    - freebsd: ability to grow root file system [Gonéri Le Bouder]
    - freebsd: NoCloud data source support [Gonéri Le Bouder] (LP: #1645824)

 -- Ryan Harper <ryan.harper@canonical.com>  Wed, 17 Jul 2019 12:43:15 -0500

cloud-init (19.1-1-gbaa47854-0ubuntu1) eoan; urgency=medium

  * New upstream snapshot.
    - Azure: Return static fallback address as if failed to find endpoint
      [Jason Zions (MSFT)]

 -- Chad Smith <chad.smith@canonical.com>  Fri, 10 May 2019 15:34:21 -0600

cloud-init (19.1-0ubuntu1) eoan; urgency=medium

  * New upstream release.
    - release 19.1 (LP: #1828479)
    - freebsd: add chpasswd pkg in the image [Gonéri Le Bouder]
    - tests: add Eoan release [Paride Legovini]
    - cc_mounts: check if mount -a on no-change fstab path
      [Jason Zions (MSFT)] (LP: #1825596)
    - replace remaining occurrences of LOG.warn
    - DataSourceAzure: Adjust timeout for polling IMDS [Anh Vo]
    - Azure: Changes to the Hyper-V KVP Reporter [Anh Vo]
    - git tests: no longer show warning about safe yaml. [Scott Moser]
    - tools/read-version: handle errors [Chad Miller]
    - net/sysconfig: only indicate available on known sysconfig distros
      (LP: #1819994)
    - packages: update rpm specs for new bash completion path (LP: #1825444)
    - test_azure: mock util.SeLinuxGuard where needed
      [Jason Zions (MSFT)] (LP: #1825253)
    - setup.py: install bash completion script in new location
    - mount_cb: do not pass sync and rw options to mount
      [Gonéri Le Bouder] (LP: #1645824)
    - cc_apt_configure: fix typo in apt documentation [Dominic Schlegel]

 -- Chad Smith <chad.smith@canonical.com>  Fri, 10 May 2019 12:11:06 -0600

cloud-init (18.5-62-g6322c2dd-0ubuntu1) disco; urgency=medium

  * New upstream snapshot.
    - Revert "DataSource: move update_events from a class to an instance..."

 -- Daniel Watkins <oddbloke@ubuntu.com>  Wed, 10 Apr 2019 16:23:25 -0400

cloud-init (18.5-61-gb76714c3-0ubuntu1) disco; urgency=medium

  * New upstream snapshot.
    - Change DataSourceNoCloud to ignore file system label's case.
      [Risto Oikarinen]
    - cmd:main.py: Fix missing 'modules-init' key in modes dict
      [Antonio Romito] (LP: #1815109)
    - ubuntu_advantage: rewrite cloud-config module
    - Azure: Treat _unset network configuration as if it were absent
      [Jason Zions (MSFT)] (LP: #1823084)
    - DatasourceAzure: add additional logging for azure datasource [Anh Vo]
    - cloud_tests: fix apt_pipelining test-cases
    - Azure: Ensure platform random_seed is always serializable as JSON.
      [Jason Zions (MSFT)]
    - net/sysconfig: write out SUSE-compatible IPv6 config [Robert Schweikert]
    - tox: Update testenv for openSUSE Leap to 15.0 [Thomas Bechtold]
    - net: Fix ipv6 static routes when using eni renderer
      [Raphael Glon] (LP: #1818669)
    - Add ubuntu_drivers config module
    - doc: Refresh Azure walinuxagent docs
    - tox: bump pylint version to latest (2.3.1)
    - DataSource: move update_events from a class to an instance attribute
      (LP: #1819913)
    - net/sysconfig: Handle default route setup for dhcp configured NICs
      [Robert Schweikert] (LP: #1812117)
    - DataSourceEc2: update RELEASE_BLOCKER to be more accurate

 -- Daniel Watkins <oddbloke@ubuntu.com>  Wed, 10 Apr 2019 11:49:03 -0400

cloud-init (18.5-45-g3554ffe8-0ubuntu1) disco; urgency=medium

  * New upstream snapshot.
    - cloud-init-per: POSIX sh does not support string subst, use sed
      (LP: #1819222)

 -- Daniel Watkins <oddbloke@ubuntu.com>  Fri, 08 Mar 2019 17:42:34 -0500

cloud-init (18.5-44-g7c07af28-0ubuntu2) disco; urgency=medium

  * d/postinst: remove now-incorrect apt pipelining configuration

 -- Daniel Watkins <oddbloke@ubuntu.com>  Fri, 08 Mar 2019 09:56:42 -0500

cloud-init (18.5-44-g7c07af28-0ubuntu1) disco; urgency=medium

  * New upstream snapshot.
    - Support locking user with usermod if passwd is not available.
      [Scott Moser]
    - Example for Microsoft Azure data disk added. [Anton Olifir]
    - clean: correctly determine the path for excluding seed directory
      (LP: #1818571)
    - helpers/openstack: Treat unknown link types as physical (LP: #1639263)
    - drop Python 2.6 support and our NIH version detection
    - tip-pylint: Fix assignment-from-return-none errors
    - net: append type:dhcp[46] only if dhcp[46] is True in v2 netconfig
      [Kurt Stieger] (LP: #1818032)
    - cc_apt_pipelining: stop disabling pipelining by default (LP: #1794982)
    - tests: fix some slow tests and some leaking state
    - util: don't determine string_types ourselves
    - cc_rsyslog: Escape possible nested set (LP: #1816967)
    - Enable encrypted_data_bag_secret support for Chef
      [Eric Williams] (LP: #1817082)
    - azure: Filter list of ssh keys pulled from fabric [Jason Zions (MSFT)]
    - doc: update merging doc with fixes and some additional details/examples
    - tests: integration test failure summary to use traceback if empty error
    - This is to fix https://bugs.launchpad.net/cloud-init/+bug/1812676
      [Vitaly Kuznetsov]
    - EC2: Rewrite network config on AWS Classic instances every boot
      [Guilherme G. Piccoli] (LP: #1802073)
    - netinfo: Adjust ifconfig output parsing for FreeBSD ipv6 entries
      (LP: #1779672)
    - netplan: Don't render yaml aliases when dumping netplan (LP: #1815051)
    - add PyCharm IDE .idea/ path to .gitignore [Dominic Schlegel]
    - correct grammar issue in instance metadata documentation
      [Dominic Schlegel] (LP: #1802188)
    - clean: cloud-init clean should not trace when run from within cloud_dir
      (LP: #1795508)
    - Resolve flake8 comparison and pycodestyle over-ident issues
      [Paride Legovini]
  * Update netplan dependency package (LP: #1813667)
  * Fix build-depends-on-obsolete-package for dh-systemd
  * Change Priority from extra to optional
  * Override lintian warnings about WantedBy=cloud-init.target
  * Change Maintainer to Ubuntu Developers

 -- Daniel Watkins <oddbloke@ubuntu.com>  Thu, 07 Mar 2019 10:32:26 -0500

cloud-init (18.5-21-g8ee294d5-0ubuntu1) disco; urgency=medium

  * New upstream snapshot.
    - opennebula: also exclude epochseconds from changed environment vars
      (LP: #1813641)
    - systemd: Render generator from template to account for system
      differences. [Robert Schweikert]
    - sysconfig: On SUSE, use STARTMODE instead of ONBOOT
      [Robert Schweikert] (LP: #1799540)
    - flake8: use ==/!= to compare str, bytes, and int literals
      [Paride Legovini]

 -- Chad Smith <chad.smith@canonical.com>  Mon, 28 Jan 2019 17:01:53 -0700

cloud-init (18.5-17-gd1a2fe73-0ubuntu1) disco; urgency=medium

  * New upstream snapshot.
    - opennebula: exclude EPOCHREALTIME as known bash env variable with a
      delta (LP: #1813383)
    - tox: fix disco httpretty dependencies for py37 (LP: #1813361)
    - run-container: uncomment baseurl in yum.repos.d/*.repo when using a
      proxy [Paride Legovini]
    - lxd: install zfs-linux instead of zfs meta package
      [Johnson Shi] (LP: #1799779)
    - net/sysconfig: do not write a resolv.conf file with only the header.
      [Robert Schweikert]
    - net: Make sysconfig renderer compatible with Network Manager.
      [Eduardo Otubo]
    - cc_set_passwords: Fix regex when parsing hashed passwords
      [Marlin Cremers] (LP: #1811446)
    - net: Wait for dhclient to daemonize before reading lease file
      [Jason Zions] (LP: #1794399)
    - [Azure] Increase retries when talking to Wireserver during metadata walk
      [Jason Zions]
    - Add documentation on adding a datasource.
    - doc: clean up some datasource documentation.
    - ds-identify: fix wrong variable name in ovf_vmware_transport_guestinfo.
    - Scaleway: Support ssh keys provided inside an instance tag. [PORTE Loïc]
    - OVF: simplify expected return values of transport functions.
    - Vmware: Add support for the com.vmware.guestInfo OVF transport.
      (LP: #1807466)
    - HACKING.rst: change contact info to Josh Powers

 -- Chad Smith <chad.smith@canonical.com>  Sat, 26 Jan 2019 08:27:35 -0700

cloud-init (18.5-1-g5b065316-0ubuntu1) disco; urgency=medium

  * New upstream snapshot.
    - Update to pylint 2.2.2.
    - Release 18.5 (LP: #1808380)
    - tests: add Disco release [Joshua Powers]
    - net: render 'metric' values in per-subnet routes (LP: #1805871)
    - write_files: add support for appending to files. [James Baxter]
    - config: On ubuntu select cloud archive mirrors for armel, armhf, arm64.
      (LP: #1805854)
    - dhclient-hook: cleanups, tests and fix a bug on 'down' event.
    - NoCloud: Allow top level 'network' key in network-config. (LP: #1798117)
    - ovf: Fix ovf network config generation gateway/routes (LP: #1806103)

 -- Ryan Harper <ryan.harper@canonical.com>  Fri, 14 Dec 2018 14:45:46 -0600

cloud-init (18.4-31-gbf791715-0ubuntu1) disco; urgency=medium

  * New upstream snapshot.
    - azure: detect vnet migration via netlink media change event
      [Tamilmani Manoharan]
    - Azure: fix copy/paste error in error handling when reading azure ovf.
      [Adam DePue]
    - tests: fix incorrect order of mocks in test_handle_zfs_root.
    - doc: Change dns_nameserver property to dns_nameservers. [Tomer Cohen]
    - OVF: identify label iso9660 filesystems with label 'OVF ENV'.
    - logs: collect-logs ignore instance-data-sensitive.json on non-root user
      (LP: #1805201)
    - net: Ephemeral*Network: add connectivity check via URL
      [Igor Galić]

 -- Chad Smith <chad.smith@canonical.com>  Thu, 29 Nov 2018 16:23:24 -0700

cloud-init (18.4-24-g8f812a15-0ubuntu1) disco; urgency=medium

  * New upstream snapshot.
    - azure: _poll_imds only retry on 404. Fail on Timeout (LP: #1803598)
    - resizefs: Prefix discovered devpath with '/dev/' when path does not
      exist [Igor Galić]

 -- Chad Smith <chad.smith@canonical.com>  Thu, 15 Nov 2018 16:11:20 -0700

cloud-init (18.4-22-g6062595b-0ubuntu1) disco; urgency=medium

  * New upstream snapshot.
    - azure: retry imds polling on requests.Timeout (LP: #1800223)
    - azure: Accept variation in error msg from mount for ntfs volumes
      [Jason Zions] (LP: #1799338)
    - azure: fix regression introduced when persisting ephemeral dhcp lease
      [Aswin Rajamannar]
    - azure: add udev rules to create cloud-init Gen2 disk name symlinks
      (LP: #1797480)
    - tests: ec2 mock missing httpretty user-data and instance-identity routes
    - azure: remove /etc/netplan/90-hotplug-azure.yaml when net from IMDS
    - azure: report ready to fabric after reprovision and reduce logging
      [Aswin Rajamannar] (LP: #1799594)
    - query: better error when missing read permission on instance-data
    - instance-data: fallback to instance-data.json if sensitive is absent.
      (LP: #1798189)
    - docs: remove colon from network v1 config example. [Tomer Cohen]
    - Add cloud-id binary to packages for SUSE [Jason Zions]
    - systemd: On SUSE ensure cloud-init.service runs before wicked
      [Robert Schweikert] (LP: #1799709)
    - update detection of openSUSE variants [Robert Schweikert]
    - azure: Add apply_network_config option to disable network from IMDS
      (LP: #1798424)
    - Correct spelling in an error message (udevadm). [Katie McLaughlin]

 -- Chad Smith <chad.smith@canonical.com>  Mon, 12 Nov 2018 20:33:12 -0700

cloud-init (18.4-7-g4652b196-0ubuntu1) cosmic; urgency=medium

  * New upstream snapshot.
    - tests: meta_data key changed to meta-data in ec2 instance-data.json
      (LP: #1797231)
    - tests: fix kvm integration test to assert flexible config-disk path
      (LP: #1797199)

 -- Chad Smith <chad.smith@canonical.com>  Thu, 11 Oct 2018 09:24:46 -0600

cloud-init (18.4-5-g6ee8a2c5-0ubuntu1) cosmic; urgency=medium

  * New upstream snapshot.
    - tools: Add cloud-id command line utility
    - instance-data: Add standard keys platform and subplatform. Refactor ec2.
    - net: ignore nics that have "zero" mac address. (LP: #1796917)
    - tests: fix apt_configure_primary to be more flexible
    - Ubuntu: update sources.list to comment out deb-src entries. (LP: #74747)

 -- Chad Smith <chad.smith@canonical.com>  Tue, 09 Oct 2018 16:56:35 -0600

cloud-init (18.4-0ubuntu1) cosmic; urgency=medium

  * New upstream release.
    - release 18.4
    - tests: allow skipping an entire cloud_test without running.
    - tests: disable lxd tests on cosmic
    - cii-tests: use unittest2.SkipTest in ntp_chrony due to new deps
    - lxd: adjust to snap installed lxd.
    - docs: surface experimental doc in instance-data.json
    - tests: fix ec2 integration tests. process meta_data instead of meta-data
    - Add support for Infiniband network interfaces (IPoIB). [Mark Goddard]
    - cli: add cloud-init query subcommand to query instance metadata
    - tools/tox-venv: update for new features.
    - pylint: ignore warning assignment-from-no-return for _write_network
    - stages: Fix bug causing datasource to have incorrect sys_cfg.
    - Remove dead-code _write_network distro implementations.
    - net_util: ensure static configs have netmask in translate_network result
      [Thomas Berger]
    - Fall back to root:root on syslog permissions if other options fail.
      [Robert Schweikert]
    - tests: Add mock for util.get_hostname. [Robert Schweikert]

 -- Chad Smith <chad.smith@canonical.com>  Tue, 02 Oct 2018 19:55:23 -0600

cloud-init (18.3-46-gbb60f61b-0ubuntu1) cosmic; urgency=medium

  * New upstream snapshot.
    - ds-identify: doc string cleanup.
    - OpenStack: Support setting mac address on bond. [Fabian Wiesel]

 -- Ryan Harper <ryan.harper@canonical.com>  Fri, 14 Sep 2018 16:13:19 -0500

cloud-init (18.3-44-g84bf2482-0ubuntu1) cosmic; urgency=medium

  * New upstream snapshot.
    - bash_completion/cloud-init: fix shell syntax error.
    - EphemeralIPv4Network: Be more explicit when adding default route.
    - OpenStack: support reading of newer versions of metdata.
    - OpenStack: fix bug causing 'latest' version to be used from network.
    - user-data: jinja template to render instance-data.json in cloud-config

 -- Ryan Harper <ryan.harper@canonical.com>  Fri, 14 Sep 2018 14:06:29 -0500

cloud-init (18.3-39-g757247f9-0ubuntu1) cosmic; urgency=medium

  * New upstream snapshot.
    - config: disable ssh access to a configured user account

 -- Ryan Harper <ryan.harper@canonical.com>  Mon, 10 Sep 2018 17:11:51 -0500

cloud-init (18.3-38-gd47d404e-0ubuntu1) cosmic; urgency=medium

  * New upstream snapshot.
    - tests: print failed testname instead of docstring upon failure
    - tests: Disallow use of util.subp except for where needed.
    - sysconfig: refactor sysconfig to accept distro specific templates paths

 -- Ryan Harper <ryan.harper@canonical.com>  Wed, 05 Sep 2018 16:03:46 -0500

cloud-init (18.3-35-g3f6d0972-0ubuntu1) cosmic; urgency=medium

  * New upstream snapshot.
    - Add unit tests for config/cc_ssh.py [Francis Ginther]
    - Fix the built-in cloudinit/tests/helpers:skipIf
    - read-version: enhance error message [Joshua Powers]
    - hyperv_reporting_handler: simplify threaded publisher
    - VMWare: Fix a network config bug in vm with static IPv4 and no gateway.
      [Pengpeng Sun]
    - logging: Add logging config type hyperv for reporting via Azure KVP
      [Andy Liu]

 -- Chad Smith <chad.smith@canonical.com>  Sat, 01 Sep 2018 12:08:52 -0600

cloud-init (18.3-29-gdab59087-0ubuntu1) cosmic; urgency=medium

  * New upstream snapshot.
    - tests: disable other snap test as well [Joshua Powers]
    - tests: disable snap, fix write_files binary [Joshua Powers]
    - Add datasource Oracle Compute Infrastructure (OCI).
    - azure: allow azure to generate network configuration from IMDS per boot.
    - Scaleway: Add network configuration to the DataSource [Louis Bouchard]

 -- Scott Moser <smoser@ubuntu.com>  Fri, 24 Aug 2018 16:13:36 -0400

cloud-init (18.3-24-gf6249277-0ubuntu1) cosmic; urgency=medium

  * debian/cloud-init.templates: enable Oracle Compute Infrastructure by
    default
  * New upstream snapshot.
    - docs: Fix example cloud-init analyze command to match output.
      [Wesley Gao]
    - netplan: Correctly render macaddress on a bonds and bridges when
      provided.
    - tools: Add 'net-convert' subcommand command to 'cloud-init devel'.
    - redhat: remove ssh keys on new instance.
    - Use typeset or local in profile.d scripts.
    - OpenNebula: Fix null gateway6 [Akihiko Ota]

 -- Chad Smith <chad.smith@canonical.com>  Thu, 09 Aug 2018 10:27:29 -0600

cloud-init (18.3-18-g3cee0bf8-0ubuntu1) cosmic; urgency=medium

  * New upstream snapshot.
    - oracle: fix detect_openstack to report True on OracleCloud.com DMI data
    - tests: improve LXDInstance trying to workaround or catch bug.
    - update_metadata re-config on every boot comments and tests not quite
      right [Mike Gerdts]
    - tests: Collect build_info from system if available.
    - pylint: Fix pylint warnings reported in pylint 2.0.0.
    - get_linux_distro: add support for rhel via redhat-release.
    - get_linux_distro: add support for centos6 and rawhide flavors of redhat
    - tools: add '--debug' to tools/net-convert.py
    - tests: bump the version of paramiko to 2.4.1.

 -- Chad Smith <chad.smith@canonical.com>  Tue, 31 Jul 2018 12:50:28 -0600

cloud-init (18.3-9-g2e62cb8a-0ubuntu1) cosmic; urgency=medium

  * New upstream snapshot.
    - docs: note in rtd about avoiding /tmp when writing files
    - ubuntu,centos,debian: get_linux_distro to align with platform.dist
    - Fix boothook docs on environment variable name (INSTANCE_I ->
      INSTANCE_ID) [Marc Tamsky]
    - update_metadata: a datasource can support network re-config every boot
    - tests: drop salt-minion integration test
    - Retry on failed import of gpg receive keys.
    - tools: Fix run-container when neither source or binary package requested.
    - docs: Fix a small spelling error. [Oz N Tiram]
    - tox: use simplestreams from git repository rather than bzr.

 -- Chad Smith <chad.smith@canonical.com>  Mon, 09 Jul 2018 14:16:03 -0600

cloud-init (18.3-0ubuntu1) cosmic; urgency=medium

  * New upstream release.
    - release 18.3 (LP: #1777743)
    - docs: represent sudo:false in docs for user_groups config module
    - Explicitly prevent `sudo` access for user module
      [Jacob Bednarz] (LP: #1771468)

 -- Chad Smith <chad.smith@canonical.com>  Wed, 20 Jun 2018 11:33:36 -0600

cloud-init (18.2-77-g4ce67201-0ubuntu1) cosmic; urgency=medium

  * New upstream snapshot.
    - lxd: Delete default network and detach device if lxd-init created them.
      (LP: #1776958)
    - openstack: avoid unneeded metadata probe on non-openstack platforms
      (LP: #1776701)
    - stages: fix tracebacks if a module stage is undefined or empty
      [Robert Schweikert] (LP: #1770462)
    - Be more safe on string/bytes when writing multipart user-data to disk.
      (LP: #1768600)
    - Fix get_proc_env for pids that have non-utf8 content in environment.
      (LP: #1775371)
    - tests: fix salt_minion integration test on bionic and later
    - tests: provide human-readable integration test summary when --verbose
    - tests: skip chrony integration tests on lxd running artful or older
    - test: add optional --preserve-instance arg to integraiton tests
    - netplan: fix mtu if provided by network config for all rendered types
      (LP: #1774666)
    - tests: remove pip install workarounds for pylxd, take upstream fix.
    - subp: support combine_capture argument.
    - tests: ordered tox dependencies for pylxd install

 -- Chad Smith <chad.smith@canonical.com>  Fri, 15 Jun 2018 20:05:07 -0600

cloud-init (18.2-64-gbbcc5e82-0ubuntu1) cosmic; urgency=medium

  * debian/rules: update version.version_string to contain packaged version.
    (LP: #1770712)
  * New upstream snapshot.
    - util: add get_linux_distro function to replace platform.dist
      [Robert Schweikert] (LP: #1745235)
    - pyflakes: fix unused variable references identified by pyflakes 2.0.0.
    - - Do not use the systemd_prefix macro, not available in this environment
      [Robert Schweikert]
    - doc: Add config info to ec2, openstack and cloudstack datasource docs
    - Enable SmartOS network metadata to work with netplan via per-subnet
      routes [Dan McDonald] (LP: #1763512)

 -- Chad Smith <chad.smith@canonical.com>  Mon, 04 Jun 2018 12:18:16 -0600

cloud-init (18.2-59-gcd1de5f4-0ubuntu1) cosmic; urgency=medium

  * New upstream snapshot.
    - openstack: Allow discovery in init-local using dhclient in a sandbox.
      (LP: #1749717)
    - tests: Avoid using https in httpretty, improve HttPretty test case.
      (LP: #1771659)
    - yaml_load/schema: Add invalid line and column nums to error message
    - Azure: Ignore NTFS mount errors when checking ephemeral drive
      [Paul Meyer]
    - packages/brpm: Get proper dependencies for cmdline distro.
    - packages: Make rpm spec files patch in package version like in debs.
    - tools/run-container: replace tools/run-centos with more generic.
    - Update version.version_string to contain packaged version. (LP: #1770712)
    - cc_mounts: Do not add devices to fstab that are already present.
      [Lars Kellogg-Stedman]
    - ds-identify: ensure that we have certain tokens in PATH. (LP: #1771382)
    - tests: enable Ubuntu Cosmic in integration tests [Joshua Powers]
    - read_file_or_url: move to url_helper, fix bug in its FileResponse.
    - cloud_tests: help pylint
    - flake8: fix flake8 errors in previous commit.
    - typos: Fix spelling mistakes in cc_mounts.py log messages [Stephen Ford]
    - tests: restructure SSH and initial connections [Joshua Powers]
    - ds-identify: recognize container-other as a container, test SmartOS.
    - cloud-config.service: run After snap.seeded.service. (LP: #1767131)


 -- Chad Smith <chad.smith@canonical.com>  Wed, 23 May 2018 16:16:53 -0600
cloud-init (18.2-41-g3b712fce-0ubuntu1) cosmic; urgency=medium

  * debian/new-upstream-snapshot: Remove script, now maintained elsewhere.
  * New upstream snapshot.
    - tests: do not rely on host /proc/cmdline in test_net.py
      [Lars Kellogg-Stedman] (LP: #1769952)
    - ds-identify: Remove dupe call to is_ds_enabled, improve debug message.
    - SmartOS: fix get_interfaces for nics that do not have addr_assign_type.
    - tests: fix package and ca_cert cloud_tests on bionic (LP: #1769985)
    - ds-identify: make shellcheck 0.4.6 happy with ds-identify.
    - pycodestyle: Fix deprecated string literals, move away from flake8.
    - azure: Add reported ready marker file. [Joshua Chan] (LP: #1765214)
    - tools: Support adding a release suffix through packages/bddeb.
    - FreeBSD: Invoke growfs on ufs filesystems such that it does not prompt.
      [Harm Weites] (LP: #1404745)
    - tools: Re-use the orig tarball in packages/bddeb if it is around.
    - netinfo: fix netdev_pformat when a nic does not have an address
      assigned. (LP: #1766302)
    - collect-logs: add -v flag, write to stderr, limit journal to single
      boot. (LP: #1766335)
    - IBMCloud: Disable config-drive and nocloud only if IBMCloud is enabled.
      (LP: #1766401)
    - Add reporting events and log_time around early source of blocking time

 -- Scott Moser <smoser@ubuntu.com>  Fri, 11 May 2018 16:37:02 -0400

cloud-init (18.2-27-g6ef92c98-0ubuntu1~18.04.1) bionic; urgency=medium

  * debian/control: add missing dependency on iproute2. (LP: #1766711)
  * debian/control: add missing dependency on isc-dhcp-client. (LP: #1766714)
  * New upstream snapshot. (LP: #1767412)
    - IBMCloud: recognize provisioning environment during debug boots.
    - net: detect unstable network names and trigger a settle if needed
    - IBMCloud: improve documentation in datasource.
    - sysconfig: dhcp6 subnet type should not imply dhcpv4 [Vitaly Kuznetsov]
    - packages/debian/control.in: add missing dependency on iproute2.
    - DataSourceSmartOS: add locking of serial device. [Mike Gerdts]
    - DataSourceSmartOS: sdc:hostname is ignored [Mike Gerdts]
    - DataSourceSmartOS: list() should always return a list [Mike Gerdts]
    - schema: in validation, raise ImportError if strict but no jsonschema.
    - set_passwords: Add newline to end of sshd config, only restart if
      updated.
    - pylint: pay attention to unused variable warnings.
    - doc: Add documentation for AliYun datasource. [Junjie Wang]
    - Schema: do not warn on duplicate items in commands.

 -- Scott Moser <smoser@ubuntu.com>  Fri, 27 Apr 2018 12:30:21 -0400

cloud-init (18.2-14-g6d48d265-0ubuntu1) bionic; urgency=medium

  * New upstream snapshot.
    - net: Depend on iproute2's ip instead of net-tools ifconfig or route
    - DataSourceSmartOS: fix hang when metadata service is down
      [Mike Gerdts] (LP: #1667735)
    - DataSourceSmartOS: change default fs on ephemeral disk from ext3 to
      ext4. [Mike Gerdts] (LP: #1763511)
    - pycodestyle: Fix invalid escape sequences in string literals.
    - Implement bash completion script for cloud-init command line

 -- Chad Smith <chad.smith@canonical.com>  Wed, 18 Apr 2018 15:25:53 -0600

cloud-init (18.2-9-g49b562c9-0ubuntu1) bionic; urgency=medium

  * New upstream snapshot.
    - tools: Fix make-tarball cli tool usage for development
    - renderer: support unicode in render_from_file.
    - Implement ntp client spec with auto support for distro selection
      (LP: #1749722)
    - Apport: add Brightbox, IBM, LXD, and OpenTelekomCloud to list of clouds.
    - tests: fix ec2 integration network metadata validation

 -- Chad Smith <chad.smith@canonical.com>  Thu, 12 Apr 2018 16:06:24 -0600

cloud-init (18.2-4-g05926e48-0ubuntu2) bionic; urgency=medium

  * debian/cloud-init.templates: enable IBMCloud by default (LP: #1762773).

 -- Scott Moser <smoser@ubuntu.com>  Tue, 10 Apr 2018 21:21:17 -0400

cloud-init (18.2-4-g05926e48-0ubuntu1) bionic; urgency=medium

  * New upstream snapshot.
    - tests: fix integration tests to support lxd 3.0 release
    - correct documentation to match correct attribute name usage.
      [Dominic Schlegel] (LP: #1420018)
    - cc_resizefs, util: handle no /dev/zfs
    - doc: Fix links in OpenStack datasource documentation.
      [Dominic Schlegel] (LP: #1721660)

 -- Chad Smith <chad.smith@canonical.com>  Tue, 03 Apr 2018 16:54:45 -0600

cloud-init (18.2-0ubuntu1) bionic; urgency=medium

  * debian/control: Add missing dependency on isc-dhcp-client (LP: #1759307).
  * New upstream snapshot.
    - release 18.2 (LP: #1759318)
    - Hetzner: Exit early if dmi system-manufacturer is not Hetzner.
    - Add missing dependency on isc-dhcp-client to trunk ubuntu packaging.
      (LP: #1759307)
    - FreeBSD: resizefs module now able to handle zfs/zpool.
      [Dominic Schlegel] (LP: #1721243)
    - cc_puppet: Revert regression of puppet creating ssl and ssl_cert dirs
    - Enable IBMCloud datasource in settings.py.

 -- Chad Smith <chad.smith@canonical.com>  Tue, 27 Mar 2018 14:59:58 -0600

cloud-init (18.1-35-ge0f644b7-0ubuntu2) bionic; urgency=medium

  * debian/: drop grub-legacy-ec2 package, which is now in its own source
    package (LP: #1758420).

 -- Scott Moser <smoser@ubuntu.com>  Mon, 26 Mar 2018 16:54:34 -0400

cloud-init (18.1-35-ge0f644b7-0ubuntu1) bionic; urgency=medium

  * debian/cloud-init.templates: enable IBMCloud datasource.
  * New upstream snapshot.
    - IBMCloud: Initial IBM Cloud datasource.
    - tests: remove jsonschema from xenial tox environment.
    - tests: Fix newly added schema unit tests to skip if no jsonschema.
    - ec2: Adjust ec2 datasource after exception_cb change.
    - Reduce AzurePreprovisioning HTTP timeouts.
      [Douglas Jordan] (LP: #1752977)
    - Revert the logic of exception_cb in read_url.
      [Kurt Garloff] (LP: #1702160, #1298921)
    - ubuntu-advantage: Add new config module to support
      ubuntu-advantage-tools
    - Handle global dns entries in netplan (LP: #1750884)
    - Identify OpenTelekomCloud Xen as OpenStack DS.
      [Kurt Garloff] (LP: #1756471)

 -- Chad Smith <chad.smith@canonical.com>  Fri, 23 Mar 2018 17:20:47 -0600

cloud-init (18.1-26-g685f9901-0ubuntu1) bionic; urgency=medium

  * debian/cloud-init.templates: Enable Hetzner Cloud datasource.
  * New upstream snapshot.
    - datasources: fix DataSource subclass get_hostname method signature
      (LP: #1757176)
    - OpenNebula: Update network to return v2 config rather than ENI.
      [Akihiko Ota]
    - Add Hetzner Cloud DataSource [Markus Schade]

 -- Chad Smith <chad.smith@canonical.com>  Tue, 20 Mar 2018 16:39:07 -0600

cloud-init (18.1-23-gde34dc7c-0ubuntu1) bionic; urgency=medium

  * New upstream snapshot.
    - net: recognize iscsi root cases without ip= on kernel command line.
      (LP: #1752391)
    - tests: fix flakes warning for unused variable
    - tests: patch leaked stderr messages from snap unit tests
    - cc_snap: Add new module to install and configure snapd and snap
      packages.
    - tests: Make pylint happy and fix python2.6 uses of assertRaisesRegex.
    - netplan: render bridge port-priority values (LP: #1735821)

 -- Chad Smith <chad.smith@canonical.com>  Fri, 16 Mar 2018 15:48:04 -0600

cloud-init (18.1-17-g97012fbb-0ubuntu1) bionic; urgency=medium

  * New upstream snapshot.
    - util: Fix subp regression. Allow specifying subp command as a string.
      (LP: #1755965)
    - doc: fix all warnings issued by 'tox -e doc'
    - FreeBSD: Set hostname to FQDN. [Dominic Schlegel] (LP: #1753499)
    - tests: fix run_tree and bddeb
    - tests: Fix some warnings in tests that popped up with newer python.
    - set_hostname: When present in metadata, set it before network bringup.
      (LP: #1746455)
    - tests: Centralize and re-use skipTest based on json schema presense.
    - This commit fixes get_hostname on the AzureDataSource.
      [Douglas Jordan] (LP: #1754495)
    - shellify: raise TypeError on bad input.
    - Make salt minion module work on FreeBSD.
      [Dominic Schlegel] (LP: #1721503)
    - Simplify some comparisions. [Rémy Léone]
    - Change some list creation and population to literal. [Rémy Léone]

 -- Chad Smith <chad.smith@canonical.com>  Thu, 15 Mar 2018 14:48:29 -0600

cloud-init (18.1-5-g40e77380-0ubuntu1) bionic; urgency=medium

  * New upstream snapshot.
    - GCE: fix reading of user-data that is not base64 encoded. (LP: #1752711)
    - doc: fix chef install from apt packages example in RTD.
    - Implement puppet 4 support [Romanos Skiadas] (LP: #1446804)
    - subp: Fix subp usage with non-ascii characters when no system locale.
      (LP: #1751051)
    - salt: configure grains in grains file rather than in minion config.
      [Daniel Wallace]

 -- Chad Smith <chad.smith@canonical.com>  Thu, 01 Mar 2018 15:47:04 -0700

cloud-init (18.1-0ubuntu1) bionic; urgency=medium

  * New upstream snapshot.
    - release 18.1 (LP: #1751145)
    - OVF: Fix VMware support for 64-bit platforms. [Sankar Tanguturi]
    - ds-identify: Fix searching for iso9660 OVF cdroms. (LP: #1749980)
    - SUSE: Fix groups used for ownership of cloud-init.log [Robert Schweikert]
    - ds-identify: check /writable/system-data/ for nocloud seed.
      (LP: #1747070)
    - tests: run nosetests in cloudinit/ directory, fix py26 fallout.
    - tools: run-centos: git clone rather than tar.
    - tests: add support for logs with lxd from snap and future lxd 3.
      (LP: #1745663)

 -- Chad Smith <chad.smith@canonical.com>  Thu, 22 Feb 2018 15:42:11 -0700

cloud-init (17.2-34-g644048e3-0ubuntu1) bionic; urgency=medium

  * New upstream snapshot.
    - EC2: Fix get_instance_id called against cached datasource pickle.
      [Chad Smith] (LP: #1748354)
    - cli: fix cloud-init status to report running when before result.json
      [Chad Smith] (LP: #1747965)
    - net: accept network-config in netplan format for renaming interfaces
      [Ryan Harper] (LP: #1709715)
    - Fix ssh keys validation in ssh_util [Tatiana Kholkina]

 -- Scott Moser <smoser@ubuntu.com>  Fri, 09 Feb 2018 17:04:03 -0500

cloud-init (17.2-30-gf7deaf15-0ubuntu1) bionic; urgency=medium

  * New upstream snapshot.
    - docs: Update RTD content for cloud-init subcommands.
    - OVF: Extend well-known labels to include OVFENV. (LP: #1698669)
    - Fix potential cases of uninitialized variables. (LP: #1744796)
    - tests: Collect script output as binary, collect systemd journal, fix lxd.
    - HACKING.rst: mention setting user name and email via git config.

 -- Chad Smith <chad.smith@canonical.com>  Fri, 02 Feb 2018 09:51:14 -0700

cloud-init (17.2-25-gc03bdd3d-0ubuntu1) bionic; urgency=medium

  * New upstream snapshot.
    - Azure VM Preprovisioning support. [Douglas Jordan] (LP: #1734991)
    - tools/read-version: Fix read-version when in a git worktree.
    - docs: Fix typos in docs and one debug message. [Florian Grignon]
    - btrfs: support resizing if root is mounted ro.
      [Robert Schweikert] (LP: #1734787)
    - OpenNebula: Improve network configuration support.
      [Akihiko Ota] (LP: #1719157, #1716397, #1736750)

 -- Chad Smith <chad.smith@canonical.com>  Wed, 24 Jan 2018 16:39:23 -0700

cloud-init (17.2-20-g32a6a176-0ubuntu1) bionic; urgency=medium

  * New upstream snapshot.
    - tests: Fix EC2 Platform to return console output as bytes.
    - tests: Fix attempted use of /run in a test case.
    - GCE: Improvements and changes to ssh key behavior for default user.
      [Max Illfelder] (LP: #1670456, #1707033, #1707037, #1707039)
    - subp: make ProcessExecutionError have expected types in stderr, stdout.
    - tests: when querying ntp server, do not do dns resolution.
    - Recognize uppercase vfat disk labels [James Penick] (LP: #1598783)
    - tests: remove zesty as supported OS to test

 -- Chad Smith <chad.smith@canonical.com>  Tue, 23 Jan 2018 20:10:44 -0700

cloud-init (17.2-13-g6299e8d0-0ubuntu1) bionic; urgency=medium

  * New upstream snapshot.
    - Do not log warning on config files that represent None. (LP: #1742479)
    - tests: Use git hash pip dependency format for pylxd. [Chad Smith]
    - tests: add integration requirements text file [Joshua Powers]
    - MAAS: add check_instance_id based off oauth tokens. (LP: #1712680)

 -- Scott Moser <smoser@ubuntu.com>  Mon, 15 Jan 2018 10:15:05 -0500

cloud-init (17.2-9-gdf24daa8-0ubuntu1) bionic; urgency=medium

  * New upstream snapshot.
    - tests: update apt sources list test [Joshua Powers]
    - tests: clean up image properties [Joshua Powers]
    - tests: rename test ssh keys to avoid appearance of leaking private keys.
      [Joshua Powers]
    - tests: Enable AWS EC2 Integration Testing [Joshua Powers]
    - cli: cloud-init clean handles symlinks [Chad Smith] (LP: #1741093)
    - SUSE: Add a basic test of network config rendering. [Robert Schweikert]
    - Azure: Only bounce network when necessary. [Chad Smith] (LP: #1722668)
    - lint: Fix lints seen by pylint version 1.8.1. [Chad Smith]

 -- Scott Moser <smoser@ubuntu.com>  Mon, 15 Jan 2018 06:42:30 -0500

cloud-init (17.2-1-g4089e20c-0ubuntu1) bionic; urgency=medium

  * New upstream snapshot.
    - cli: Fix error in cloud-init modules --mode=init.
      (LP: #1736600)
    - release 17.2

 -- Chad Smith <chad.smith@canonical.com>  Fri, 15 Dec 2017 10:11:50 -0700

cloud-init (17.1-60-ga30a3bb5-0ubuntu1) bionic; urgency=medium

  * New upstream snapshot.
    - ds-identify: failure in NoCloud due to unset variable usage.
      (LP: #1737704)
    - tests: fix collect_console when not implemented [Joshua Powers]

 -- Chad Smith <chad.smith@canonical.com>  Tue, 12 Dec 2017 12:03:08 -0700

cloud-init (17.1-58-g703241a3-0ubuntu1) bionic; urgency=medium

  * New upstream snapshot.
    - ec2: Use instance-identity doc for region and instance-id
      [Andrew Jorgensen]
    - tests: remove leaked tmp files in config drive tests.
    - setup.py: Do not include rendered files in SOURCES.txt
    - SUSE: remove delta in systemd local template for SUSE [Robert Schweikert]
    - tests: move to using tox 1.7.5

 -- Scott Moser <smoser@ubuntu.com>  Mon, 11 Dec 2017 18:30:56 -0500

cloud-init (17.1-53-ga5dc0f42-0ubuntu1) bionic; urgency=medium

  * New upstream snapshot.
    - OVF: improve ds-identify to support finding OVF iso transport.
      (LP: #1731868)
    - VMware: Support for user provided pre and post-customization scripts
      [Maitreyee Saikia]

 -- Chad Smith <chad.smith@canonical.com>  Fri, 08 Dec 2017 14:46:36 -0700

cloud-init (17.1-51-g05b2308a-0ubuntu1) bionic; urgency=medium

  * New upstream snapshot.
    - citest: In NoCloudKVM provide keys via metadata not userdata.
    - pylint: Update pylint to 1.7.1, run on tests/ and tools and fix
      complaints. [Ryan Harper]
    - Datasources: Formalize DataSource get_data and related properties.
      [Chad Smith]
    - cli: Add clean and status subcommands [Chad Smith]
    - tests: consolidate platforms into specific dirs

 -- Scott Moser <smoser@ubuntu.com>  Thu, 07 Dec 2017 22:58:41 -0500

cloud-init (17.1-46-g7acc9e68-0ubuntu1) bionic; urgency=medium

  * New upstream snapshot.
    - ec2: Fix sandboxed dhclient background process cleanup.
      [Chad Smith] (LP: #1735331)
    - tests: NoCloudKVMImage do not modify the original local cache image.
    - tests: Enable bionic in integration tests. [Joshua Powers]
    - tests: Use apt-get to install a deb so that depends get resolved.
    - sysconfig: Correctly render dns and dns search info.
      [Ryan McCabe] (LP: #1705804)

 -- Scott Moser <smoser@ubuntu.com>  Thu, 30 Nov 2017 21:59:55 -0500

cloud-init (17.1-41-g76243487-0ubuntu1) bionic; urgency=medium

  * debian/cloud-init.templates: Fix capitilazation in 'AliYun' name.
    (LP: #1728186)
  * New upstream snapshot.
    - integration test: replace curtin test ppa with cloud-init test ppa.
    - EC2: Fix bug using fallback_nic and metadata when restoring from cache.
      (LP: #1732917)
    - EC2: Kill dhclient process used in sandbox dhclient. (LP: #1732964)
    - ntp: fix configuration template rendering for openSUSE and SLES
      (LP: #1726572)
    - centos: Provide the failed #include url in error messages
    - Catch UrlError when #include'ing URLs [Andrew Jorgensen]
    - hosts: Fix openSUSE and SLES setup for /etc/hosts and clarify docs.
      [Robert Schweikert] (LP: #1731022)
    - rh_subscription: Perform null checks for enabled and disabled repos.
      [Dave Mulford]
    - Improve warning message when a template is not found.
      [Robert Schweikert] (LP: #1731035)
    - Replace the temporary i9n.brickies.net with i9n.cloud-init.io.
    - Azure: don't generate network configuration for SRIOV devices
      (LP: #1721579)
    - tests: address some minor feedback missed in last merge.
    - tests: integration test cleanup and full pass of nocloud-kvm.
    - Gentoo: chmod +x on all files in sysvinit/gentoo/
      [ckonstanski] (LP: #1727126)

 -- Chad Smith <chad.smith@canonical.com>  Mon, 20 Nov 2017 15:18:52 -0700

cloud-init (17.1-27-geb292c18-0ubuntu1) bionic; urgency=medium

  * New upstream snapshot.
    - EC2: Limit network config to fallback nic, fix local-ipv4 only
      instances. (LP: #1728152)
    - Gentoo: Use "rc-service" rather than "service".
      [ckonstanski] (LP: #1727121)

 -- Chad Smith <chad.smith@canonical.com>  Tue, 31 Oct 2017 12:51:10 -0600

cloud-init (17.1-25-g17a15f9e-0ubuntu1) bionic; urgency=medium

  * New upstream snapshot.
    - resizefs: Fix regression when system booted with root=PARTUUID=
      [Chad Smith] (LP: #1725067)
    - tools: make yum package installation more reliable
    - citest: fix remaining warnings raised by integration tests.
    - citest: show the class actual class name in results.
    - ntp: fix config module schema to allow empty ntp config
      [Chad Smith] (LP: #1724951)
    - tools: disable fastestmirror if using proxy [Joshua Powers]
    - schema: Log debug instead of warning when jsonschema is not available.
      (LP: #1724354)

 -- Ryan Harper <ryan.harper@canonical.com>  Tue, 24 Oct 2017 10:40:00 -0500

cloud-init (17.1-18-gd4f70470-0ubuntu1) artful; urgency=medium

  * New upstream snapshot.
    - simpletable: Fix get_string method to return table-formatted string
      (LP: #1722566)

 -- Chad Smith <chad.smith@canonical.com>  Tue, 10 Oct 2017 13:40:13 -0600

cloud-init (17.1-17-g45d361cb-0ubuntu1) artful; urgency=medium

  * New upstream snapshot.
    - net: Handle bridge stp values of 0 and convert to boolean type
      [Chad Smith]
    - tools: Give specific --abbrev=8 to "git describe"
    - network: bridge_stp value not always correct [Ryan Harper] (LP: #1721157)
    - tests: re-enable tox with nocloud-kvm support [Joshua Powers]

 -- Ryan Harper <ryan.harper@canonical.com>  Thu, 05 Oct 2017 16:15:34 -0500

cloud-init (17.1-13-g7fd04255-0ubuntu1) artful; urgency=medium

  * debian/copyright: dep5 updates, reorganize, add Apache 2.0 license.
    (LP: #1718681)
  * debian/control: drop dependency on python3-prettytable
  * New upstream snapshot.
    - systemd: remove limit on tasks created by cloud-init-final.service.
      [Robert Schweikert] (LP: #1717969)
    - suse: Support addition of zypper repos via cloud-config.
      [Robert Schweikert] (LP: #1718675)
    - tests: Combine integration configs and testcases [Joshua Powers]
    - Azure, CloudStack: Support reading dhcp options from systemd-networkd.
      [Dimitri John Ledkov] (LP: #1718029)
    - packages/debian/copyright: remove mention of boto and MIT license
    - systemd: only mention Before=apt-daily.service on debian based distros.
      [Robert Schweikert]
    - Add missing simpletable and simpletable tests for failed merge
      [Chad Smith]
    - Remove prettytable dependency, introduce simpletable [Andrew Jorgensen]
    - debian/copyright: dep5 updates, reorganize, add Apache 2.0 license.
      [Joshua Powers] (LP: #1718681)
    - tests: remove dependency on shlex [Joshua Powers]
    - AltCloud: Trust PATH for udevadm and modprobe.
    - DataSourceOVF: use util.find_devs_with(TYPE=iso9660)
      [Ryan Harper] (LP: #1718287)
    - tests: remove a temp file used in bootcmd tests.

 -- Ryan Harper <ryan.harper@canonical.com>  Tue, 03 Oct 2017 10:59:52 -0500

cloud-init (17.1-0ubuntu1) artful; urgency=medium

  * New upstream release.
    - doc: document GCE datasource. [Arnd Hannemann]
    - suse: updates to templates to support openSUSE and SLES.
      [Robert Schweikert] (LP: #1718640)
    - suse: Copy sysvinit files from redhat with slight changes.
      [Robert Schweikert] (LP: #1718649)
    - docs: fix sphinx module schema documentation [Chad Smith]
    - tests: Add cloudinit package to all test targets [Chad Smith]
    - Makefile: No longer look for yaml files in obsolete ./bin/.
    - tests: fix ds-identify unit tests to set EC2_STRICT_ID_DEFAULT.

 -- Scott Moser <smoser@ubuntu.com>  Fri, 22 Sep 2017 12:21:18 -0400

cloud-init (0.7.9-283-g7eb3460b-0ubuntu1) artful; urgency=medium

  * New upstream snapshot.
    - ec2: Fix maybe_perform_dhcp_discovery to use /var/tmp as a tmpdir
      [Chad Smith] (LP: #1717627)
    - Azure: wait longer for SSH pub keys to arrive.
      [Paul Meyer] (LP: #1717611)

 -- Scott Moser <smoser@ubuntu.com>  Mon, 18 Sep 2017 20:41:53 -0400

cloud-init (0.7.9-281-g10f067d8-0ubuntu1) artful; urgency=medium

  * New upstream snapshot.
    - GCE: Fix usage of user-data. (LP: #1717598)

 -- Scott Moser <smoser@ubuntu.com>  Mon, 18 Sep 2017 17:03:22 -0400

cloud-init (0.7.9-280-ge626966e-0ubuntu1) artful; urgency=medium

  * debian/rules: install rsyslog file with 0644 mode instead of 0755.
  * debian/rules, debian/apport-launcher.py: add an apport hook. (LP: #1607345)
  * New upstream snapshot.
    - cmdline: add collect-logs subcommand. [Chad Smith] (LP: #1607345)
    - CloudStack: consider dhclient lease files named with a hyphen.
      (LP: #1717147)
    - resizefs: Drop check for read-only device file, do not warn on
      overlayroot. [Chad Smith]
    - Do not provide systemd-fsck drop-in which could cause ordering cycles.
      [Balint Reczey] (LP: #1717477)
    - tests: Enable the NoCloud KVM platform [Joshua Powers]
    - resizefs: pass mount point to xfs_growfs [Dusty Mabe]
    - vmware: Enable nics before sending the SUCCESS event. [Sankar Tanguturi]
    - cloud-config modules: honor distros definitions in each module
      [Chad Smith] (LP: #1715738, #1715690)
    - chef: Add option to pin chef omnibus install version
      [Ethan Apodaca] (LP: #1462693)
    - tests: execute: support command as string [Joshua Powers]
    - schema and docs: Add jsonschema to resizefs and bootcmd modules
      [Chad Smith]
    - tools: Add xkvm script, wrapper around qemu-system [Joshua Powers]
    - vmware customization: return network config format
      [Sankar Tanguturi] (LP: #1675063)

 -- Scott Moser <smoser@ubuntu.com>  Fri, 15 Sep 2017 16:09:07 -0400

cloud-init (0.7.9-267-g922c3c5c-0ubuntu1) artful; urgency=medium

  * New upstream snapshot.
    - Ec2: only attempt to operate at local mode on known platforms.
      (LP: #1715128)
    - Use /run/cloud-init for tempfile operations. (LP: #1707222)
    - ds-identify: Make OpenStack return maybe on arch other than intel.
      (LP: #1715241)
    - tests: mock missed openstack metadata uri network_data.json
      [Chad Smith] (LP: #1714376)
    - relocate tests/unittests/helpers.py to cloudinit/tests
      [Lars Kellogg-Stedman]
    - tox: add nose timer output [Joshua Powers]
    - upstart: do not package upstart jobs, drop ubuntu-init-switch module.
    - tests: Stop leaking calls through unmocked metadata addresses
      [Chad Smith] (LP: #1714117)

 -- Scott Moser <smoser@ubuntu.com>  Thu, 07 Sep 2017 16:59:04 -0400

cloud-init (0.7.9-259-g7e76c57b-0ubuntu1) artful; urgency=medium

  * Disable upstart support, as upstart is no longer shipped in artful.
    [Dimitri Ledkov]
  * New upstream snapshot.
    - distro: allow distro to specify a default locale [Ryan Harper]
    - tests: fix two recently added tests for sles distro.
    - url_helper: dynamically import oauthlib import from inside oauth_headers
      [Chad Smith]
    - tox: make xenial environment run with python3.6
    - suse: Add support for openSUSE and return SLES to a working state.
      [Robert Schweikert]
    - GCE: Add a main to the GCE Datasource.
    - ec2: Add IPv6 dhcp support to Ec2DataSource. [Chad Smith] (LP: #1639030)
    - url_helper: fail gracefully if oauthlib is not available
      [Lars Kellogg-Stedman] (LP: #1713760)
    - cloud-init analyze: fix issues running under python 2. [Andrew Jorgensen]
    - Configure logging module to always use UTC time.
      [Ryan Harper] (LP: #1713158)
    - Log a helpful message if a user script does not include shebang.
      [Andrew Jorgensen]
    - cli: Fix command line parsing of coniditionally loaded subcommands.
      [Chad Smith] (LP: #1712676)
    - doc: Explain error behavior in user data include file format.
      [Jason Butz]
    - cc_landscape & cc_puppet: Fix six.StringIO use in writing configs
      [Chad Smith] (LP: #1699282, #1710932)
    - schema cli: Add schema subcommand to cloud-init cli and cc_runcmd schema
      [Chad Smith]
    - Debian: Remove non-free repositories from apt sources template.
      [Joonas Kylmälä] (LP: #1700091)

 -- Scott Moser <smoser@ubuntu.com>  Wed, 30 Aug 2017 21:18:05 -0400

cloud-init (0.7.9-243-ge74d775-0ubuntu1) artful; urgency=medium

  * New upstream snapshot.
    - tools: Add tooling for basic cloud-init performance analysis.
      [Chad Smith] (LP: #1709761)
    - network: add v2 passthrough and fix parsing v2 config with bonds/bridge
      params [Ryan Harper] (LP: #1709180)
    - doc: update capabilities with features available, link doc reference,
      cli example [Ryan Harper]
    - vcloud directory: Guest Customization support for passwords
      [Maitreyee Saikia]
    - ec2: Allow Ec2 to run in init-local using dhclient in a sandbox.
      [Chad Smith] (LP: #1709772)
    - cc_ntp: fallback on timesyncd configuration if ntp is not installable
      [Ryan Harper] (LP: #1686485)
    - net: Reduce duplicate code. Have get_interfaces_by_mac use
      get_interfaces.
    - tests: Fix build tree integration tests [Joshua Powers]
    - sysconfig: Dont repeat header when rendering resolv.conf
      [Ryan Harper] (LP: #1701420)
    - archlinux: Fix bug with empty dns, do not render 'lo' devices.
      (LP: #1663045, #1706593)
    - cloudinit.net: add initialize_network_device function and tests
      [Chad Smith]
    - makefile: fix ci-deps-ubuntu target [Chad Smith]

 -- Ryan Harper <ryan.harper@canonical.com>  Mon, 21 Aug 2017 15:09:36 -0500

cloud-init (0.7.9-231-g80bf98b9-0ubuntu1) artful; urgency=medium

  * New upstream snapshot.
    - tests: remove 'yakkety' from releases as it is EOL.
    - systemd: make systemd-fsck run after cloud-init.service (LP: #1691489)
    - tests: Add initial tests for EC2 and improve a docstring.
    - locale: Do not re-run locale-gen if provided locale is system default.
    - archlinux: fix set hostname usage of write_file.
      [Joshua Powers] (LP: #1705306)
    - sysconfig: support subnet type of 'manual'.
    - Drop rand_str() usage in DNS redirection detection
      [Bob Aman] (LP: #1088611)

 -- Scott Moser <smoser@ubuntu.com>  Mon, 31 Jul 2017 09:47:34 -0400

cloud-init (0.7.9-221-g7e41b2a7-0ubuntu3) artful; urgency=medium

  * debian/control: replace Depends on ifupdown with 'nplan | ifupdown'.
    (LP: #1705639)
  * debian/control: drop versioned dependencies on old packages.

 -- Scott Moser <smoser@ubuntu.com>  Fri, 21 Jul 2017 12:32:33 -0400

cloud-init (0.7.9-221-g7e41b2a7-0ubuntu2) artful; urgency=medium

  * debian/cloud-init.templates: enable Scaleway cloud.
  * debian/cloud-init.templates: enable Aliyun cloud.

 -- Scott Moser <smoser@ubuntu.com>  Fri, 21 Jul 2017 09:33:39 -0400

cloud-init (0.7.9-221-g7e41b2a7-0ubuntu1) artful; urgency=medium

  * New upstream snapshot.
    - sysconfig: use MACADDR on bonds/bridges to configure mac_address
      [Ryan Harper] (LP: #1701417)
    - net: eni route rendering missed ipv6 default route config
      [Ryan Harper] (LP: #1701097)
    - sysconfig: enable mtu set per subnet, including ipv6 mtu
      [Ryan Harper] (LP: #1702513)
    - sysconfig: handle manual type subnets [Ryan Harper] (LP: #1687725)
    - sysconfig: fix ipv6 gateway routes [Ryan Harper] (LP: #1694801)
    - sysconfig: fix rendering of bond, bridge and vlan types.
      [Ryan Harper] (LP: #1695092)
    - Templatize systemd unit files for cross distro deltas. [Ryan Harper]
    - sysconfig: ipv6 and default gateway fixes. [Ryan Harper] (LP: #1704872)
    - net: fix renaming of nics to support mac addresses written in upper case.
      (LP: #1705147)

 -- Scott Moser <smoser@ubuntu.com>  Thu, 20 Jul 2017 21:37:12 -0400

cloud-init (0.7.9-212-g865e941f-0ubuntu1) artful; urgency=medium

  * New upstream snapshot.
    - tests: fixes for issues uncovered when moving to python 3.6.
    - sysconfig: include GATEWAY value if set in subnet
      [Ryan Harper] (LP: #1686856)

 -- Scott Moser <smoser@ubuntu.com>  Wed, 19 Jul 2017 07:54:57 -0400

cloud-init (0.7.9-210-ge80517ae-0ubuntu1) artful; urgency=medium

  * New upstream snapshot.
    - Scaleway: add datasource with user and vendor data for Scaleway.
      [Julien Castets]
    - Support comments in content read by load_shell_content.
    - FreeBSD: cloudinit local fail to run during boot [Hongjiang Zhang]
    - doc: fix disk setup example table_type options [Sandor Zeestraten]
      (LP: #1703789)
    - tools: Fix exception handling. [Joonas Kylmälä] (LP: #1701527)
    - tests: fix usage of mock in GCE test.
    - test_gce: Fix invalid mock of platform_reports_gce to return False
      [Chad Smith]
    - test: fix incorrect keyid for apt repository. [Joshua Powers]
      (LP: #1702717)
    - tests: Update version of pylxd [Joshua Powers]
    - write_files: Remove log from helper function signatures.
      [Andrew Jorgensen]
    - doc: document the cmdline options to NoCloud [Brian Candler]

 -- Scott Moser <smoser@ubuntu.com>  Tue, 18 Jul 2017 14:03:33 -0400

cloud-init (0.7.9-199-g4d9f24f5-0ubuntu1) artful; urgency=medium

  * New upstream snapshot.
    - read_dmi_data: always return None when inside a container. (LP: #1701325)
    - requirements.txt: remove trailing white space.

 -- Scott Moser <smoser@ubuntu.com>  Thu, 29 Jun 2017 18:01:21 -0400

cloud-init (0.7.9-197-gebc9ecbc-0ubuntu1) artful; urgency=medium

  * debian/control: add build dependency python3-jsonschema (LP: #1695318)
  * New upstream snapshot.
    - Azure: Add network-config, Refactor net layer to handle duplicate macs.
      [Ryan Harper]
    - Tests: Simplify the check on ssh-import-id [Joshua Powers]
    - tests: update ntp tests after sntp added [Joshua Powers]
    - FreeBSD: Make freebsd a variant, fix unittests and
      tools/build-on-freebsd.
    - FreeBSD: fix test failure
    - FreeBSD: replace ifdown/ifup with "ifconfig down" and "ifconfig up".
      [Hongjiang Zhang] (LP: #1697815)
    - FreeBSD: fix cdrom mounting failure if /mnt/cdrom/secure did not exist.
      [Hongjiang Zhang] (LP: #1696295)
    - main: Don't use templater to format the welcome message
      [Andrew Jorgensen]
    - docs: Automatically generate module docs form schema if present.
      [Chad Smith]
    - debian: fix path comment in /etc/hosts template.
      [Jens Sandmann] (LP: #1606406)
    - suse: add hostname and fully qualified domain to template.
      [Jens Sandmann]
    - write_file(s): Print permissions as octal, not decimal [Andrew Jorgensen]
    - ci deps: Add --test-distro to read-dependencies to install all deps
      [Chad Smith]
    - tools/run-centos: cleanups and move to using read-dependencies
    - pkg build ci: Add make ci-deps-<distro> target to install pkgs
      [Chad Smith]
    - systemd: make cloud-final.service run before apt daily services.
      (LP: #1693361)
    - selinux: Allow restorecon to be non-fatal. [Ryan Harper] (LP: #1686751)
    - net: Allow netinfo subprocesses to return 0 or 1.
      [Ryan Harper] (LP: #1686751)
    - net: Allow for NetworkManager configuration [Ryan McCabe] (LP: #1693251)
    - Use distro release version to determine if we use systemd in redhat spec
      [Ryan Harper]
    - net: normalize data in network_state object
    - Integration Testing: tox env, pyxld 2.2.3, and revamp framework
      [Wesley Wiedenmeier]
    - Chef: Update omnibus url to chef.io, minor doc changes. [JJ Asghar]
    - tools: add centos scripts to build and test [Joshua Powers]
    - Drop cheetah python module as it is not needed by trunk [Ryan Harper]
    - rhel/centos spec cleanups.
    - cloud.cfg: move to a template.  setup.py changes along the way.
    - Makefile: add deb-src and srpm targets. use PYVER more places.
    - makefile: fix python 2/3 detection in the Makefile [Chad Smith]
    - snap: Removing snapcraft plug line [Joshua Powers] (LP: #1695333)
    - RHEL/CentOS: Fix default routes for IPv4/IPv6 configuration.
      [Andreas Karis] (LP: #1696176)
    - test: Fix pyflakes complaint of unused import.
      [Joshua Powers] (LP: #1695918)
    - NoCloud: support seed of nocloud from smbios information
      [Vladimir Pouzanov] (LP: #1691772)
    - net: when selecting a network device, use natural sort order
      [Marc-Aurèle Brothier]
    - fix typos and remove whitespace in various docs [Stephan Telling]
    - systemd: Fix typo in comment in cloud-init.target. [Chen-Han Hsiao]
    - Tests: Skip jsonschema related unit tests when dependency is absent.
      [Chad Smith] (LP: #1695318)
    - azure: remove accidental duplicate line in merge.
    - azure: identify platform by well known value in chassis asset tag.
      [Chad Smith] (LP: #1693939)
    - tools/net-convert.py: support old cloudinit versions by using kwargs.
    - ntp: Add schema definition and passive schema validation.
      [Chad Smith] (LP: #1692916)
    - Fix eni rendering for bridge params that require repeated key for values.
      [Ryan Harper]
    - net: remove systemd link file writing from eni renderer [Ryan Harper]
    - AliYun: Enable platform identification and enable by default.
      [Junjie Wang] (LP: #1638931)

 -- Scott Moser <smoser@ubuntu.com>  Tue, 27 Jun 2017 17:18:24 -0400

cloud-init (0.7.9-153-g16a7302f-0ubuntu1) artful; urgency=medium

  * New upstream snapshot.
    - net: fix reading and rendering addresses in cidr format.
      [Dimitri John Ledkov] (LP: #1689346, #1684349)
    - disk_setup: udev settle before attempting partitioning or fs creation.
      [Scott Moser] (LP: #1692093)
    - GCE: Update the attribute used to find instance SSH keys.
      [Daniel Watkins] (LP: #1693582)
    - nplan: For bonds, allow dashed or underscore names of keys.
      [Dimitri John Ledkov] (LP: #1690480)
    - python2.6: fix unit tests usage of assertNone and format.
    - test: update docstring on test_configured_list_with_none
    - fix tools/ds-identify to not write None twice.
    - tox/build: do not package depend on style requirements.
    - cc_ntp: Restructure cc_ntp unit tests. [Chad Smith] (LP: #1692794)

 -- Scott Moser <smoser@ubuntu.com>  Fri, 26 May 2017 15:11:48 -0400

cloud-init (0.7.9-144-g2825a917-0ubuntu1) artful; urgency=medium

  * New upstream snapshot.
    - flake8: move the pinned version of flake8 up to 3.3.0
    - tests: Apply workaround for snapd bug in test case. [Joshua Powers]
    - RHEL/CentOS: Fix dual stack IPv4/IPv6 configuration. [Andreas Karis]
      (LP: #1679817, #1685534, #1685532)
    - disk_setup: fix several issues with gpt disk partitions. (LP: #1692087)
    - function spelling & docstring update [Joshua Powers]
    - Fixing wrong file name regression. [Joshua Powers]
    - tox: move pylint target to 1.7.1
    - Fix get_interfaces_by_mac for empty macs (LP: #1692028)
    - DigitalOcean: remove routes except for the public interface.
      [Ben Howard] (LP: #1681531.)
    - netplan: pass macaddress, when specified, for vlans
      [Dimitri John Ledkov] (LP: #1690388)
    - doc: various improvements for the docs on cc_users_groups.
      [Felix Dreissig]
    - cc_ntp: write template before installing and add service restart
      [Ryan Harper] (LP: #1645644)
    - cloudstack: fix tests to avoid accessing /var/lib/NetworkManager
      [Lars Kellogg-Stedman]
    - tests: fix hardcoded path to mkfs.ext4 [Joshua Powers] (LP: #1691517)
    - Actually skip warnings when .skip file is present. [Chris Brinker]
      (LP: #1691551)
    - netplan: fix netplan render_network_state signature.
      [Dimitri John Ledkov] (LP: #1685944)
    - Azure: fix reformatting of ephemeral disks on resize to large types.
      (LP: #1686514)
    - Revert "tools/net-convert: fix argument order for render_network_state"
    - make deb: Add devscripts dependency for make deb. Cleanup packages/bddeb.
      [Chad Smith] (LP: #1685935)
    - tools/net-convert: fix argument order for render_network_state
      [Ryan Harper] (LP: #1685944)
    - openstack: fix log message copy/paste typo in _get_url_settings
      [Lars Kellogg-Stedman]
    - unittests: fix unittests run on centos [Joshua Powers]
    - Improve detection of snappy to include os-release and kernel cmdline.
      (LP: #1689944)
    - Add address to config entry generated by _klibc_to_config_entry.
      [Julien Castets] (LP: #1691135)
    - sysconfig: Raise ValueError when multiple default gateways are present.
      [Chad Smith] (LP: #1687485)
    - FreeBSD: improvements and fixes for use on Azure
      [Hongjiang Zhang] (LP: #1636345)
    - Add unit tests for ds-identify, fix Ec2 bug found.
    - fs_setup: if cmd is specified, use shell interpretation.
      [Paul Meyer] (LP: #1687712)
    - doc: document network configuration defaults policy and formats.
      [Ryan Harper]
    - Fix name of "uri" key in docs for "cc_apt_configure" module
      [Felix Dreissig]
    - tests: Enable artful [Joshua Powers]

 -- Scott Moser <smoser@ubuntu.com>  Tue, 23 May 2017 17:04:40 -0400

cloud-init (0.7.9-113-g513e99e0-0ubuntu1) artful; urgency=medium

  * New upstream snapshot.
    - nova-lxd: read product_name from environment, not platform.
      (LP: #1685810)
    - Fix yum repo config where keys contain array values
      [Dylan Perry] (LP: #1592150)
    - template: Update debian backports template [Joshua Powers] (LP: #1627293)
    - rsyslog: replace ~ with stop [Joshua Powers] (LP: #1367899)
    - Doc: add additional RTD examples [Joshua Powers] (LP: #1459604)
    - Fix growpart for some cases when booted with root=PARTUUID.
      (LP: #1684869)
    - pylint: update output style to parseable [Joshua Powers]
    - pylint: fix all logging warnings [Joshua Powers]
    - CloudStack: Add NetworkManager to list of supported DHCP lease dirs.
      [Syed Mushtaq Ahmed]
    - net: kernel lies about vlans not stealing mac addresses, when they do
      [Dimitri John Ledkov] (LP: #1682871)
    - ds-identify: Check correct path for "latest" config drive
      [Daniel Watkins] (LP: #1673637)
    - doc: Fix example for resolve.conf configuration.
      [Jon Grimm] (LP: #1531582)
    - Fix examples that reference upstream chef repository.
      [Jon Grimm] (LP: #1678145)
    - doc: correct grammar and improve clarity in merging documentation.
      [David Tagatac]
    - doc: Add missing doc link to snap-config module. [Ryan Harper]
    - snap: allows for creating cloud-init snap [Joshua Powers]
    - DigitalOcean: assign IPv4ll address to lowest indexed interface.
      [Ben Howard]
    - DigitalOcean: configure all NICs presented in meta-data. [Ben Howard]
    - Remove (and/or fix) URL shortener references [Jon Grimm] (LP: #1669727)
    - HACKING.rst: more info on filling out contributors agreement.
      [Scott Moser]
    - util: teach write_file about copy_mode option
      [Lars Kellogg-Stedman] (LP: #1644064)
    - DigitalOcean: bind resolvers to loopback interface. [Ben Howard]
    - tests: fix AltCloud tests to not rely on blkid (LP: #1636531)

 -- Scott Moser <smoser@ubuntu.com>  Tue, 25 Apr 2017 16:34:08 -0400

cloud-init (0.7.9-90-g61eb03fe-0ubuntu2) UNRELEASED; urgency=medium

  * debian/update-grub-legacy-ec2: fix early exit failure no /etc/fstab
    file. (LP: #1682160)

 -- Scott Moser <smoser@ubuntu.com>  Wed, 12 Apr 2017 11:16:33 -0400

cloud-init (0.7.9-90-g61eb03fe-0ubuntu1) zesty; urgency=medium

  * New upstream snapshot.
    - OpenStack: add 'dvs' to the list of physical link types.
      (LP: #1674946)

 -- Scott Moser <smoser@ubuntu.com>  Mon, 03 Apr 2017 11:10:38 -0400

cloud-init (0.7.9-89-gbf7723e8-0ubuntu1) zesty; urgency=medium

  * New upstream snapshot.
    - Fix bug that resulted in an attempt to rename bonds or vlans.
      (LP: #1669860)
    - tests: update OpenNebula and Digital Ocean to not rely on host
      interfaces.

 -- Scott Moser <smoser@ubuntu.com>  Fri, 31 Mar 2017 17:02:28 -0400

cloud-init (0.7.9-87-gd23543eb-0ubuntu1) zesty; urgency=medium

  * debian/cloud-init.templates: add Bigstep to list of sources. (LP: #1676460)
  * New upstream snapshot.
    - net: in netplan renderer delete known image-builtin content.
      (LP: #1675576)
    - doc: correct grammar in capabilities.rst [David Tagatac]
    - ds-identify: fix detecting of maas datasource. (LP: #1677710)
    - netplan: remove debugging prints, add debug logging [Ryan Harper]
    - ds-identify: do not write None twice to datasource_list.
    - support resizing partition and rootfs on system booted without initramfs.
      (LP: #1677376) [Steve Langasek]
    - apt_configure: run only when needed. (LP: #1675185)
    - OpenStack: identify OpenStack by product 'OpenStack Compute'.
      (LP: #1675349)
    - GCE: Search GCE in ds-identify, consider serial number in check.
      (LP: #1674861)
    - Add support for setting hashed passwords [Tore S. Lonoy] (LP: #1570325)

 -- Scott Moser <smoser@ubuntu.com>  Thu, 30 Mar 2017 16:46:43 -0400

cloud-init (0.7.9-77-g4a2b2f87-0ubuntu1) zesty; urgency=medium

  * New upstream snapshot.
    - Fix filesystem creation when using "partition: auto" [Jonathan Ballet]
      (LP: #1634678)
    - ConfigDrive: support reading config drive data from /config-drive for
      nova-lxd.  (LP: #1673411)
    - ds-identify: fix detection of Bigstep datasource. (LP: #1674766)
    - test: add running of pylint [Joshua Powers]
    - ds-identify: fix bug where filename expansion was left on.
    - advertise network config v2 support (NETWORK_CONFIG_V2) in features.
    - Bigstep: fix bug when executing in python3.
    - Fix unit test when running in a system deployed with cloud-init.
    - Bounce network interface for Azure when using the built-in path.
      [Brent Baude] (LP: #1674685)

 -- Scott Moser <smoser@ubuntu.com>  Fri, 24 Mar 2017 16:50:56 -0400

cloud-init (0.7.9-68-gef18b8ac-0ubuntu1) zesty; urgency=medium

  * New upstream snapshot.
    - cloudinit.net: add network config v2 parsing and rendering [Ryan Harper]
    - net: Fix incorrect call to isfile [Joshua Powers] (LP: #1674317)

 -- Scott Moser <smoser@ubuntu.com>  Mon, 20 Mar 2017 16:21:55 -0400

cloud-init (0.7.9-66-g5beecdf8-0ubuntu1) zesty; urgency=medium

  * New upstream snapshot.
    - net: add renderers for automatically selecting the renderer.
    - doc: fix config drive doc with regard to unpartitioned disks.
      (LP: #1673818)
    - test: Adding integratiron test for password as list [Joshua Powers]
    - render_network_state: switch arguments around, do not require target
    - support 'loopback' as a device type.
    - Integration Testing: improve testcase subclassing [Wesley Wiedenmeier]
    - gitignore: adding doc/rtd_html [Joshua Powers]
    - doc: add instructions for running integration tests via tox.
      [Joshua Powers]
    - test: avoid differences in 'date' output due to daylight savings.
    - Fix chef config module in omnibus install. [Jeremy Melvin] (LP: #1583837)
    - Add feature flags to cloudinit.version. [Wesley Wiedenmeier]
    - tox: add a citest environment
    - Support chpasswd/list being a list in addition to a string.
      [Sergio Lystopad] (LP: #1665694)
    - doc: Fix configuration example for cc_set_passwords module.
      [Sergio Lystopad] (LP: #1665773)
    - net: support both ipv4 and ipv6 gateways in sysconfig.
      [Lars Kellogg-Stedman] (LP: #1669504)
    - net: do not raise exception for > 3 nameservers
      [Lars Kellogg-Stedman] (LP: #1670052)

 -- Scott Moser <smoser@ubuntu.com>  Fri, 17 Mar 2017 21:41:40 -0400

cloud-init (0.7.9-48-g1c795b9-0ubuntu1) zesty; urgency=medium

  * New upstream snapshot.
    - ds-identify: report cleanups for config and exit value. (LP: #1669949)

 -- Scott Moser <smoser@ubuntu.com>  Mon, 06 Mar 2017 14:56:28 -0500

cloud-init (0.7.9-47-gc81ea53-0ubuntu1) zesty; urgency=medium

  * debian/rules: install Z99-cloudinit-warnings.sh to /etc/profile.d
  * New upstream snapshot.
    - Support warning if the used datasource is not in ds-identify's list
      (LP: #1669675)
    - Z99-cloudinit-warnings: Add profile.d script for showing warnings on
      login.
    - Z99-cloud-locale-test.sh: convert tabs to spaces, remove unneccesary
      execute bit in permissions.
    - tools/ds-identify: look at cloud.cfg when looking for ec2 strict_id.
    - tools/ds-identify: fix bug that would mistakingly enable vmware guest
      customization.

 -- Scott Moser <smoser@ubuntu.com>  Fri, 03 Mar 2017 01:56:19 -0500

cloud-init (0.7.9-38-g83606ae-0ubuntu1) zesty; urgency=medium

  * New upstream snapshot.
    - tools/ds-identify: ovf identify vmware guest customization.
    - Identify Brightbox as an Ec2 datasource user. (LP: #1661693)
    - DatasourceEc2: add warning message when not on AWS.
    - ds-identify: add reading of datasource/Ec2/strict_id
    - tools/ds-identify: add support for 'found' or 'maybe' contributing
      config.
    - tools/ds-identify: read the seed directory on Ec2
    - tools/ds-identify: use quotes in local declarations.
    - tools/ds-identify: fix documentation of policy setting in a comment.

 -- Scott Moser <smoser@ubuntu.com>  Fri, 24 Feb 2017 22:53:53 -0500

cloud-init (0.7.9-30-gf4e8eb0-0ubuntu1) zesty; urgency=medium

  * New upstream snapshot.
    - ds-identify: only run once per boot unless --force is given.
    - net: correct errors in cloudinit/net/sysconfig.py
      [Lars Kellogg-Stedman] (LP: #1665441)
    - ec2_utils: fix MetadataLeafDecoder that returned bytes on empty.

 -- Scott Moser <smoser@ubuntu.com>  Fri, 17 Feb 2017 17:05:47 -0500

cloud-init (0.7.9-26-g1cd8cfa-0ubuntu1) zesty; urgency=medium

  * New upstream snapshot.
    - apply the runtime configuration written by ds-identify.

 -- Scott Moser <smoser@ubuntu.com>  Tue, 14 Feb 2017 14:45:25 -0500

cloud-init (0.7.9-25-g65529b6-0ubuntu1) zesty; urgency=medium

  * New upstream snapshot.
    - ds-identify: fix checking for filesystem label (LP: #1663735)
    - ds-identify: read ds=nocloud properly (LP: #1663723)

 -- Scott Moser <smoser@ubuntu.com>  Fri, 10 Feb 2017 15:25:17 -0500

cloud-init (0.7.9-23-g0df21b6-0ubuntu1) zesty; urgency=medium

  * New upstream snapshot.
    - support nova-lxd by reading platform from environment of pid 1.
      (LP: #1661797)
    - ds-identify: change aarch64 to use the default for non-dmi systems.
      that default is to enable cloud-init even if no datasources are
      explicitly found.
    - Remove style checking during build and add latest style checks to tox
      [Joshua Powers] (LP: #1652329)
    - code-style: make master pass pycodestyle (2.3.1) cleanly.

 -- Scott Moser <smoser@ubuntu.com>  Thu, 09 Feb 2017 13:18:47 -0500

cloud-init (0.7.9-19-ge987092-0ubuntu2) zesty; urgency=medium

  * debian/update-grub-legacy-ec2: fix shell syntax error. (LP: #1662221)

 -- Scott Moser <smoser@ubuntu.com>  Mon, 06 Feb 2017 11:14:11 -0500

cloud-init (0.7.9-19-ge987092-0ubuntu1) zesty; urgency=medium

  * New upstream snapshot.
    - manual_cache_clean: When manually cleaning touch a file in instance dir.
    - Add tools/ds-identify to identify datasources available.
    - Fix small typo and change iso-filename for consistency [Robin Naundorf]
    - Fix eni rendering of multiple IPs per interface
      [Ryan Harper] (LP: #1657940)
    - tools/mock-meta: support python2 or python3 and ipv6 in both.
    - tests: remove executable bit on test_net, so it runs, and fix it.
    - tests: No longer monkey patch httpretty for python 3.4.2
    - Add 3 ecdsa-sha2-nistp* ssh key types now that they are standardized
      [Lars Kellogg-Stedman] (LP: #1658174)
    - reset httppretty for each test [Lars Kellogg-Stedman] (LP: #1658200)
    - build: fix running Make on a branch with tags other than master
    - EC2: Do not cache security credentials on disk
      [Andrew Jorgensen] (LP: #1638312)
    - doc: Fix typos and clarify some aspects of the part-handler
      [Erik M. Bray]
    - doc: add some documentation on OpenStack datasource.
    - OpenStack: Use timeout and retries from config in get_data.
      [Lars Kellogg-Stedman] (LP: #1657130)
    - Fixed Misc issues related to VMware customization. [Sankar Tanguturi]
    - Fix minor docs typo: perserve > preserve [Jeremy Bicha]
    - Use dnf instead of yum when available [Lars Kellogg-Stedman]
      (LP: #1647118)
    - validate-yaml: use python rather than explicitly python3
    - Get early logging logged, including failures of cmdline url.

 -- Scott Moser <smoser@ubuntu.com>  Fri, 03 Feb 2017 21:54:39 -0500

cloud-init (0.7.9-0ubuntu2) zesty; urgency=medium

  * debian/copyright: update License field to include Apache.
  * debian/update-grub-legacy-ec2: fix to include kernels whose config
    has CONFIG_XEN=y (LP: #1379080).

 -- Scott Moser <smoser@ubuntu.com>  Fri, 20 Jan 2017 10:01:42 -0500

cloud-init (0.7.9-0ubuntu1) zesty; urgency=medium

  * New upstream snapshot.
    - release 0.7.9
    - doc: adjust headers in tests documentation for consistency.
    - integration test: initial commit of integration test framework
      [Wesley Wiedenmeier]
    - LICENSE: Allow dual licensing GPL-3 or Apache 2.0 [Jon Grimm]
    - Fix config order of precedence, putting kernel command line over system.
      [Wesley Wiedenmeier] (LP: #1582323)
    - Update the list of valid ssh keys. [Michael Felt]
    - network: add ENI unit test for statically rendered routes.
    - set_hostname: avoid erroneously appending domain to fqdn
      [Lars Kellogg-Stedman] (LP: #1647910)
    - doc: change 'nobootwait' to 'nofail' in docs [Anhad Jai Singh]
    - Replace an expired bit.ly link in code comment.

 -- Scott Moser <smoser@ubuntu.com>  Fri, 23 Dec 2016 12:54:50 -0500

cloud-init (0.7.8-68-gca3ae67-0ubuntu1) zesty; urgency=medium

  * New upstream snapshot.
    - user-groups: fix bug when groups was provided as string and had spaces
      (LP: #1354694)

 -- Scott Moser <smoser@ubuntu.com>  Mon, 19 Dec 2016 12:35:13 -0500

cloud-init (0.7.8-67-gc9c9197-0ubuntu1) zesty; urgency=medium

  * debian/cherry-pick: add utility for cherry picking commits from upstream
    into patches in debian/patches.
  * New upstream snapshot.
    - mounts: use mount -a again to accomplish mounts (LP: #1647708)
    - CloudSigma: Fix bug where datasource was not loaded in local search. (LP: #1648380)
    - when adding a user, strip whitespace from group list (LP: #1354694)
    - fix decoding of utf-8 chars in yaml test
    - Replace usage of sys_netdev_info with read_sys_net (LP: #1625766)
    - fix problems found in python2.6 test.

 -- Scott Moser <smoser@ubuntu.com>  Sun, 11 Dec 2016 21:22:57 -0500

cloud-init (0.7.8-61-g2d2ec70-0ubuntu1) zesty; urgency=medium

  * debian/grub-legacy-ec2.install: install post(inst|rm) files correctly.
    [Simon Deziel] (LP: #1581416)
  * New upstream snapshot.
    - OpenStack: extend physical types to include hyperv, hw_veb, vhost_user. [Scott Moser] (LP: #1642679)
    - tests: fix assumptions that expected no eth0 in system. [Scott Moser] (LP: #1644043)
    - net/cmdline: Consider ip= or ip6= on command line not only ip= [Scott Moser] (LP: #1639930)
    - Just use file logging by default [Joshua Harlow] (LP: #1643990)
    - Improve formatting for ProcessExecutionError [Wesley Wiedenmeier]
    - flake8: fix trailing white space [Scott Moser]
    - Doc: various documentation fixes [Sean Bright]
    - cloudinit/config/cc_rh_subscription.py: Remove repos before adding [Brent Baude]
    - packages/redhat: fix rpm spec file. [Scott Moser]
    - main: set TZ in environment if not already set. [Ryan Harper]
    - Azure: No longer rely on walinux agent. [Scott Moser] (LP: #1538522)
    - disk_setup: Use sectors as unit when formatting MBR disks with sfdisk. [Daniel Watkins] (LP: #1460715)

 -- Scott Moser <smoser@ubuntu.com>  Mon, 28 Nov 2016 16:08:09 -0500

cloud-init (0.7.8-49-g9e904bb-0ubuntu1) zesty; urgency=medium

  * debian/cloud-init.postinst: update /etc/fstab on Azure to fix
    future resize operations. (LP: #1611074)
  * New upstream snapshot.
    - Add activate_datasource, for datasource specific code paths.
      Use that on Azure to handle re-formatting of ephemeral disk.
      (LP: #1611074)

 -- Scott Moser <smoser@ubuntu.com>  Fri, 18 Nov 2016 16:37:34 -0500

cloud-init (0.7.8-48-g9d826b8-0ubuntu1) zesty; urgency=medium

  * New upstream snapshot.
    - systemd: cloud-init-local use RequiresMountsFor=/var/lib/cloud
      (LP: #1642062)
    - systemd: cloud-init remove After=systemd-networkd-wait-online
    - systemd: cloud-init-local change Before basic to sysinit

 -- Scott Moser <smoser@ubuntu.com>  Tue, 15 Nov 2016 17:21:34 -0500

cloud-init (0.7.8-45-g584b843-0ubuntu1) zesty; urgency=medium

  * New upstream snapshot.
    - pep8: fix style errors reported by pycodestyle 2.1.0 [Scott Moser]
    - systemd: drop both Wants and After local-fs.target [Scott Moser]
    - systemd: networking service adjustments. (LP: #1636912)
    - systemd: replace Before=basic.target, dbus.target with sysinit.target
      (LP: #1629797)
    - doc: Add documentation on stages of boot.
    - doc: make the RST files consistently formated and other improvements.
    - Ec2: fix syntax and tox in previous commit.
    - Ec2: protect against non-dictionary in block-device-mapping.
    - doc: fixed example to not overwrite /etc/hosts [Chris Glass]
    - Doc: fix spelling / typos in ca_certs and scripts_vendor.

 -- Scott Moser <smoser@ubuntu.com>  Thu, 10 Nov 2016 21:04:09 -0500

cloud-init (0.7.8-35-gc24187e-0ubuntu1) zesty; urgency=medium

  * New upstream snapshot.
    - pyflakes: fix issue with pyflakes 1.3 found in ubuntu zesty-proposed.

 -- Scott Moser <smoser@ubuntu.com>  Mon, 07 Nov 2016 13:31:30 -0500

cloud-init (0.7.8-34-ga1cdebd-0ubuntu1) zesty; urgency=medium

  * New upstream snapshot.
    - net/cmdline: Further adjustments to ipv6 support [LaMont Jones]
      (LP: #1621615)
    - Add coverage dependency to bddeb to fix package build.
    - doc: improve HACKING.rst file
    - dmidecode: Allow dmidecode to be used on aarch64 [Robert Schweikert]
    - AliYun: Add new datasource for Ali-Cloud ECS [kaihuan.pkh]
    - Add coverage collection to tox unit tests. [Joshua Powers]

 -- Scott Moser <smoser@ubuntu.com>  Fri, 04 Nov 2016 11:03:46 -0400

cloud-init (0.7.8-28-gf7a5756-0ubuntu1) zesty; urgency=medium

  * New upstream snapshot.
    - cc_users_groups: fix remaing call to ds.normalize_user_groups
      [Ryan Harper]

 -- Scott Moser <smoser@ubuntu.com>  Wed, 26 Oct 2016 09:06:03 -0400

cloud-init (0.7.8-27-g29348af-0ubuntu1) zesty; urgency=medium

  * debian/cloud-init.templates: enable DigitalOcean by default [Ben Howard]
  * New upstream snapshot.
    - disk-config: udev settle after partitioning in gpt format. (LP: #1626243)
    - unittests: do not read system /etc/cloud/cloud.cfg.d (LP: #1635350)
    - Add documentation for logging features. [Wesley Wiedenmeier]
    - Add support for snap create-user on Ubuntu Core images. [Ryan Harper]
      (LP: #1619393)
    - Fix sshd restarts for rhel distros. [Jim Gorz] (LP: #1470433)
    - OpenNebula: replace 'ip' parsing with cloudinit.net usage.
    - Fix python2.6 things found running in centos 6.
    - Move user/group functions to new ug_util file [Joshua Harlow]
    - DigitalOcean: enable usage of data source by default.
    - update Gentoo initscripts to run in the correct order [Matthew Thode]
    - MAAS: improve the main of datasource to look at kernel cmdline config.
    - tests: silence the Cheetah UserWarning about NameMapper C version.

 -- Scott Moser <smoser@ubuntu.com>  Tue, 25 Oct 2016 17:06:59 -0400

cloud-init (0.7.8-15-g6e45ffb-0ubuntu1) yakkety; urgency=medium

  * New upstream snapshot.
    - systemd: Run cloud-init.service Before dbus.socket not dbus.target
      [Daniel Watkins] (LP: #1629797).

 -- Scott Moser <smoser@ubuntu.com>  Fri, 07 Oct 2016 12:41:38 -0400

cloud-init (0.7.8-14-g94fd35e-0ubuntu1) yakkety; urgency=medium

  * New upstream snapshot.
    - systemd: run cloud-init.service Before dbus.service (LP: #1629797)
    - unittests: fix use of mock 2.0 'assert_called' when running make check
      [Ryan Harper]
    - Improve module documentation and doc cleanup.  [Wesley Wiedenmeier]

 -- Scott Moser <smoser@ubuntu.com>  Tue, 04 Oct 2016 16:46:05 -0400

cloud-init (0.7.8-11-g02f6c4b-0ubuntu1) yakkety; urgency=medium

  * New upstream snapshot.
    - lxd: Update network config for LXD 2.3 [Stéphane Graber]
    - DigitalOcean: use meta-data for network configruation [Ben Howard]
    - ntp: move to run after apt configuration (LP: #1628337)

 -- Scott Moser <smoser@ubuntu.com>  Thu, 29 Sep 2016 14:30:15 -0400

cloud-init (0.7.8-8-g0439d8a-0ubuntu1) yakkety; urgency=medium

  * New upstream snapshot.
    - Decode unicode types in decode_binary [Robert Schweikert]
    - systemd: Ensure that cloud-init-local happens before NetworkManager
    - Allow ephemeral drive to be unpartitioned [Paul Meyer]
    - subp: add 'update_env' argument

 -- Scott Moser <smoser@ubuntu.com>  Fri, 23 Sep 2016 16:51:27 -0400

cloud-init (0.7.8-4-g970dbd1-0ubuntu1) yakkety; urgency=medium

  * New upstream snapshot.
    - net: support reading ipv6 dhcp config from initramfs [LaMont Jones]
      (LP: #1621615)

 -- Scott Moser <smoser@ubuntu.com>  Wed, 21 Sep 2016 11:56:23 -0400

cloud-init (0.7.8-3-g80f5ec4-0ubuntu1) yakkety; urgency=medium

  * New upstream snapshot.
    - Adjust mounts and disk configuration for systemd. (LP: #1611074)
    - dmidecode: run dmidecode only on i?86 or x86_64 arch. [Robert Schweikert]

 -- Scott Moser <smoser@ubuntu.com>  Tue, 20 Sep 2016 13:59:20 -0400

cloud-init (0.7.8-1-g3705bb5-0ubuntu1) yakkety; urgency=medium

  * New upstream release 0.7.8.
  * New upstream snapshot.
    - systemd: put cloud-init.target After multi-user.target (LP: #1623868)

 -- Scott Moser <smoser@ubuntu.com>  Thu, 15 Sep 2016 09:47:11 -0400

cloud-init (0.7.7-31-g65ace7b-0ubuntu1) yakkety; urgency=medium

  * New upstream snapshot.
    - Allow link type of null in network_data.json [Jon Grimm] (LP: #1621968)
    - DataSourceOVF: fix user-data as base64 with python3 (LP: #1619394)

 -- Scott Moser <smoser@ubuntu.com>  Mon, 12 Sep 2016 14:56:42 -0400

cloud-init (0.7.7-28-g34a26f7-0ubuntu2) yakkety; urgency=medium

  * debian/control: fix missing dependency on python3-serial,
    and make SmartOS datasource work.

 -- Scott Moser <smoser@ubuntu.com>  Fri, 09 Sep 2016 21:22:13 -0400

cloud-init (0.7.7-28-g34a26f7-0ubuntu1) yakkety; urgency=medium

  * New upstream snapshot.
    - systemd: Better support package and upgrade.
      (LP: #1576692, #1621336)
    - tests: cleanup tempdirs in apt_source tests

 -- Scott Moser <smoser@ubuntu.com>  Fri, 09 Sep 2016 16:01:13 -0400

cloud-init (0.7.7-26-g058dd75-0ubuntu1) yakkety; urgency=medium

  * New upstream snapshot.
    - apt config conversion: treat empty string as not provided. (LP: #1621180)
    - Fix typo in default keys for phone_home [Roland Sommer] (LP: #1607810)
    - salt minion: update default pki directory for newer salt minion.
      (LP: #1609899)
    - bddeb: add --release flag to specify the release in changelog.

 -- Scott Moser <smoser@ubuntu.com>  Thu, 08 Sep 2016 09:36:52 -0400

cloud-init (0.7.7-22-g763f403-0ubuntu1) yakkety; urgency=medium

  * New upstream snapshot.
    - apt-config: allow both old and new format to be present.
      [Christian Ehrhardt] (LP: #1616831)
    - python2.6: fix dict comprehension usage in _lsb_release. [Joshua Harlow]
    - Add a module that can configure spacewalk. [Joshua Harlow]
    - add install option for openrc [Matthew Thode]
    - Generate a dummy bond name for OpenStack (LP: #1605749)
  * debian/control, debian/README.source: update to reference git.
  * debian/new-upstream-snapshot: small fixes.

 -- Scott Moser <smoser@ubuntu.com>  Fri, 26 Aug 2016 15:22:13 -0400

cloud-init (0.7.7-17-g40a2f62-0ubuntu1) yakkety; urgency=medium

  * New upstream snapshot.
    - network: fix get_interface_mac for bond slave, read_sys_net for ENOTDIR
    - azure dhclient-hook cleanups
    - Minor cleanups to atomic_helper and add unit tests.
    - Fix Gentoo net config generation [Matthew Thode]
  * debian/control: drop very old meta-package ec2-init
  * debian/rules, debian/cloud-init.install: remove install file
    and use --destdir=debian/cloud-init. (LP: #1615745)
  * debian/dirs: remove obsolete / unused file.

 -- Scott Moser <smoser@ubuntu.com>  Mon, 22 Aug 2016 17:02:56 -0400

cloud-init (0.7.7-13-g41271bd-0ubuntu1) yakkety; urgency=medium

  * New upstream snapshot.
    - distros: fix get_primary_arch method use of os.uname [Andrew Jorgensen]
    - Apt: add new apt configuration format [Christian Ehrhardt]
    - Get Azure endpoint server from DHCP client [Brent Baude]
  * debian/new-upstream-snapshot: update to use git and packaging branches.

 -- Scott Moser <smoser@ubuntu.com>  Thu, 18 Aug 2016 17:11:51 -0400

cloud-init (0.7.7-10-gbc2c326-0ubuntu1) yakkety; urgency=medium

  * New upstream snapshot:
    - DigitalOcean: use the v1.json endpoint
    - MAAS: add vendor-data support (LP: #1612313)
    - Upgrade the minimum configobj package to one new enough to work
    - ConfigDrive: recognize 'tap' as a link type.  (LP: #1610784)
    - NoCloud: fix bug providing network-interfaces via meta-data.
      (LP: #1577982)
    - Add distro tags on config modules that should have it
    - add ntp config module
    - SmartOS: more improvements for network configuration

 -- Scott Moser <smoser@ubuntu.com>  Fri, 12 Aug 2016 17:18:01 -0400

cloud-init (0.7.7-0ubuntu1) yakkety; urgency=medium

  * New Upstream release.

 -- Scott Moser <smoser@ubuntu.com>  Wed, 10 Aug 2016 01:48:32 -0400

cloud-init (0.7.7~git1029-gb56d7a1-0ubuntu1) yakkety; urgency=medium

  * New Upstream snapshot.
    - mcollective: add tests, cleanups and bug fix when no config in /etc.
    - Move upstream revision control to git.  [Lars Kellogg-Stedman]
    - Adjust unit tests to address newer requests have strong type validation.
  * debian/control: update Standards-Version to 3.9.8
  * debian/rules: fix PYVER in environment to sync with upstream changes.

 -- Scott Moser <smoser@ubuntu.com>  Tue, 09 Aug 2016 01:16:28 -0400

cloud-init (0.7.7~bzr1256-0ubuntu1) yakkety; urgency=medium

  * New upstream snapshot.
    - distros/debian.py: fix eni renderer to not render .link files
    - fixes for execution in python2.6.
    - ConfigDrive: fix writing of 'injected' files and legacy networking
      (LP: #1602373)
    - improvements to /etc/network/interfaces rendering including rendering
      of 'lo' devices and sorting attributes within a interface section.
    - fix mcollective module that was completely broken if using python3
      (LP: #1597699)

 -- Scott Moser <smoser@ubuntu.com>  Thu, 14 Jul 2016 14:54:05 -0400

cloud-init (0.7.7~bzr1246-0ubuntu1) yakkety; urgency=medium

  * New upstream snapshot.
    - fix restoring from a datasource that did not have dsmode (LP: #1596690)

 -- Scott Moser <smoser@ubuntu.com>  Mon, 27 Jun 2016 16:28:39 -0400

cloud-init (0.7.7~bzr1245-0ubuntu1) yakkety; urgency=medium

  * New upstream snapshot.
    - user_data: fix error when user-data is not utf-8 decodable (LP: #1532072)
    - write_files: if no permissions are provided, use the default without
      logging a warning.

 -- Scott Moser <smoser@ubuntu.com>  Wed, 22 Jun 2016 15:11:33 -0400

cloud-init (0.7.7~bzr1243-0ubuntu1) yakkety; urgency=medium

  * New upstream snapshot.
    - do not render systemd.link files (LP: #1594546)

 -- Scott Moser <smoser@ubuntu.com>  Mon, 20 Jun 2016 17:14:34 -0400

cloud-init (0.7.7~bzr1242-0ubuntu1) yakkety; urgency=medium

  * d/control: Build-Depends on python3-unittest2
  * New upstream snapshot.
    - DataSourceNoCloud: fix stack trace on reboot, default to dsmode=net
      (LP: #1592505)
    - support network rendering to sysconfig (for centos and RHEL)
    - fix errors reported by pylint
    - move 'main' into cloudinit.cmd for easier testing. use
      setuptools entry_points for creating executable.
    - Remove trailing dot from GCE metadata URL (LP: #1581200)
    - Change missing Cheetah log warning to debug [Andrew Jorgensen]
    - make networking config provided in system config override datasource.
      (LP: #1590104)

 -- Scott Moser <smoser@ubuntu.com>  Thu, 16 Jun 2016 00:07:12 -0400

cloud-init (0.7.7~bzr1227-0ubuntu1) yakkety; urgency=medium

  * New upstream snapshot.
    - fix one more unit test to run inside buildd.

 -- Scott Moser <smoser@ubuntu.com>  Sat, 04 Jun 2016 20:55:07 -0400

cloud-init (0.7.7~bzr1226-0ubuntu1) yakkety; urgency=medium

  * New upstream snapshot.
    - fix unit tests to run inside buildd.

 -- Scott Moser <smoser@ubuntu.com>  Fri, 03 Jun 2016 23:01:16 -0400

cloud-init (0.7.7~bzr1225-0ubuntu1) yakkety; urgency=medium

  * debian/cloud-init.templates fix capitalisation in template so
    dpkg-reconfigure works to select OpenStack. (LP: #1575727)
  * New upstream snapshot.
    - improve network configuration.  Support DreamCompute, RDO openstack
      and SmartOS networking
    - remove blocking udev rules (LP: #1577844, LP: #1571761)
    - support for renaming devices in a container (LP: #1579130).
    - Apt sources configuration improvements (LP: #1574113)
    - kernel command line: override all local settings (LP: #1582323)
    - fix timestamp in reporting events.

 -- Scott Moser <smoser@ubuntu.com>  Fri, 03 Jun 2016 16:38:55 -0400

cloud-init (0.7.7~bzr1215-0ubuntu1) yakkety; urgency=medium

  * debian/new-upstream-snapshot: minor change supporting revision
    passed in as an argument.
  * New upstream snapshot.
    - Paths: fix instance path if datasource's id has a '/'. (LP: #1575938)
    - Config Drive: fix check_instance_id signature.  (LP: #1575055)
    - cloudstack: Only use DHCPv4 lease files as a datasource (LP: #1576273)

 -- Scott Moser <smoser@ubuntu.com>  Fri, 29 Apr 2016 12:37:48 -0400

cloud-init (0.7.7~bzr1212-0ubuntu1) xenial; urgency=medium

  * New upstream snapshot.
    - fix iscsi root by not writing interface as 'auto' when networking
      information comes from kernel command line (LP: #1568637)
    - apply networking less often, when possible only on first
      instance boot (LP: #1571004).
    - no longer delete /etc/network/interfaces.d/eth0.cfg on
      ubuntu (LP: #1563487)

 -- Scott Moser <smoser@ubuntu.com>  Fri, 15 Apr 2016 16:25:43 -0400

cloud-init (0.7.7~bzr1209-0ubuntu1) xenial; urgency=medium

  * New upstream snapshot.
    - fallback net config: do not consider devices starting with
      'veth' (LP: #1569064)

 -- Scott Moser <smoser@ubuntu.com>  Thu, 14 Apr 2016 16:24:38 -0400

cloud-init (0.7.7~bzr1208-0ubuntu1) xenial; urgency=medium

  * New upstream snapshot.
    - phone_home: allow usage of fqdn (LP: #1566824) [Ollie Armstrong]
    - chef: straighten out validation_cert and validation_key (LP: #1568940)
    - skip bridges when generating fallback networking (LP: #1569974)
    - rh_subscription: only check subscription if configured (LP: #1536706)
    - SmartOS, CloudSigma: fix error when dmi data is not availble
      (LP: #1569469)
    - DataSourceNoCloud: fix check_instance_id when upgraded (LP: #1568150)
    - lxd: adds basic support for dpkg based lxd-bridge
      configuration. (LP: #1569018)
    - centos: Ensure that a resolve conf object is written as a string.
      (LP: #1479988)

 -- Scott Moser <smoser@ubuntu.com>  Wed, 13 Apr 2016 13:19:03 -0400

cloud-init (0.7.7~bzr1200-0ubuntu1) xenial; urgency=medium

  * New upstream snapshot.
    - fix adding of users when no group is specified (LP: #1562918)
    - fix write_files with compressed content (LP: #1565638)
    - systemd: do not specify After of obsolete syslog.target (LP: #1536964)
    - chef: fix chef installation from gems (LP: #1553345)
    - disk_setup: correctly send force to mkfs on block devices (LP: #1548772)
    - locale: list unsupported environment settings in warning (LP: #1558069)
    - fix NoCloud and other datasources if no datasource config (LP: #1514407)

 -- Scott Moser <smoser@ubuntu.com>  Wed, 06 Apr 2016 13:07:27 -0400

cloud-init (0.7.7~bzr1192-0ubuntu2) xenial; urgency=medium

  [Logan Rosen]
  * debian/cloud-init.postinst: fix shell syntax in upgrade (LP: #1564187)

 -- Scott Moser <smoser@ubuntu.com>  Thu, 31 Mar 2016 10:09:09 -0400

cloud-init (0.7.7~bzr1192-0ubuntu1) xenial; urgency=medium

  * New upstream snapshot.
    - Misc fixes for VMware Support.
    - network config improvements:
      - do not raise exception on non-debian if network config is found.
      - apply network config in 'cloud-init --local' even if there is
        no datasource found.
      - do not write 70-persistent-net.rules only systemd .link files.
    - improve how cloud-init-wait waits: remove the check and sleep
      loop and replace it with 'udevadm settle'.

 -- Scott Moser <smoser@ubuntu.com>  Tue, 29 Mar 2016 16:34:25 -0400

cloud-init (0.7.7~bzr1189-0ubuntu1) xenial; urgency=medium

  * d/control: adjust build dependency as python3-pyflakes in xenial
    now provides python3 modules for pyflakes.
  * d/cloud-init.install, d/control, d/dirs, d/grub-legacy-ec2.install:
    run wrap-and-sort
  * d/cloud-init.install: add lib/udev/ files.
  * d/cloud-init.postinst: touch /var/lib/cloud/data/upgraded-network
    if upgrading from version that did not have network support.
  * New upstream snapshot.
    * initial support for support network configuration in cloud-init --local
    * do not rely on network metadata service on every boot for
      ConfigDrive Openstack Azure (LP: #1553815)

 -- Scott Moser <smoser@ubuntu.com>  Thu, 24 Mar 2016 17:36:40 -0400

cloud-init (0.7.7~bzr1182-0ubuntu1) xenial; urgency=medium

  * New upstream snapshot.
    * systemd changes enforcing intended ordering (cloud-init-local.service
      before networking and cloud-init.service before it comes up).
    * when reading dmidecode data, return found but unset value as "" rather
      than failing to decode that value.
    * add default user to 'lxd' group and create groups when necessary
      (LP: #1539317)
    * No longer run pollinate in seed_random (LP: #1554152)
    * Enable BigStep data source.

 -- Scott Moser <smoser@ubuntu.com>  Mon, 14 Mar 2016 09:58:56 -0400

cloud-init (0.7.7~bzr1176-0ubuntu1) xenial; urgency=medium

  * d/README.source, d/new-upstream-snapshot: simplify the README.source
    with a script.
  * d/rules: support DEB_BUILD_OPTIONS=nocheck and remove unused code.
  * d/rules: make tests with python3
  * d/control: add pep8 as a build depends
  * d/cloud-init.preinst, d/cloud-init.postinst adjust upgrade path
    to adjust systemd jobs that put cloud-init unit jobs directly
    in multi-user.target.
  * New upstream snapshot.
    * Add Image Customization Parser for VMware vSphere Hypervisor Support.
      Disabled by default. [Sankar Tanguturi]
    * lxd: add initial support for setting up lxd using 'lxd init'
    * Handle escaped quotes in WALinuxAgentShim.find_endpoint (LP: #1488891)
    * timezone: use a symlink when updating /etc/localtime (LP: #1543025)
    * enable more code testing in 'make check'
    * Added Bigstep datasource [Daniel Watkins]
    * Enable password changing via a hashed string [Alex Sirbu]

 -- Scott Moser <smoser@ubuntu.com>  Fri, 04 Mar 2016 15:44:02 -0500

cloud-init (0.7.7~bzr1160-0ubuntu1) xenial; urgency=medium

  * New upstream snapshot.
    * SmartOS: Add support for Joyent LX-Brand Zones (LP: #1540965)
    * systemd/power_state: fix power_state when cloud-final exited failure
      (LP: #1449318)

 -- Scott Moser <smoser@ubuntu.com>  Thu, 04 Feb 2016 17:22:36 -0500

cloud-init (0.7.7~bzr1156-0ubuntu2) xenial; urgency=medium

  * debian/cloud-init.postinst, systemd_detect_virt.patch: Call
    systemd-detect-virt instead of the Ubuntu specific running-in-container
    wrapper. (LP: #1539016)

 -- Martin Pitt <martin.pitt@ubuntu.com>  Thu, 28 Jan 2016 14:12:51 +0100

cloud-init (0.7.7~bzr1156-0ubuntu1) xenial; urgency=medium

  * New upstream snapshot.
  * d/cloud-init.preinst: migrate Azure instance ID from old ID to stable
    ID (LP: #1506187).

 -- Ben Howard <ben.howard@ubuntu.com>  Tue, 17 Nov 2015 11:59:49 -0700

cloud-init (0.7.7~bzr1155-0ubuntu1) xenial; urgency=medium

  * New upstream snapshot.
    * cc_mounts: use 'nofail' rather than 'nobootwait' if system uses systemd.
      (LP: #1514485).

 -- Scott Moser <smoser@ubuntu.com>  Tue, 10 Nov 2015 12:35:31 -0500

cloud-init (0.7.7~bzr1154-0ubuntu1) xenial; urgency=medium

  * New upstream snapshot.
    * create the same /etc/apt/sources.list that is present in default server
      ISO installs.  This change adds restricted, multiverse, and -backports
      (LP: #1177432).

 -- Scott Moser <smoser@ubuntu.com>  Thu, 05 Nov 2015 12:10:00 -0500

cloud-init (0.7.7~bzr1149-0ubuntu1) wily; urgency=medium

  * New upstream snapshot.
    azure: support extracting SSH key values from ovf-env.xml (LP: #1506244)

 -- Scott Moser <smoser@ubuntu.com>  Wed, 14 Oct 2015 20:38:45 -0400

cloud-init (0.7.7~bzr1148-0ubuntu1) wily; urgency=medium

  * New upstream snapshot.
    * support configuring and installing the Ubuntu fan driver (LP: #1504604)

 -- Scott Moser <smoser@ubuntu.com>  Fri, 09 Oct 2015 13:00:12 -0400

cloud-init (0.7.7~bzr1147-0ubuntu1) wily; urgency=medium

  * New upstream snapshot.
    * MAAS: fix oauth when system clock is bad (LP: #1499869)

 -- Scott Moser <smoser@ubuntu.com>  Tue, 29 Sep 2015 20:16:57 -0400

cloud-init (0.7.7~bzr1146-0ubuntu2) wily; urgency=medium

  * replace usage of python with python3 in postinst (LP: #1498493)

 -- Scott Moser <smoser@ubuntu.com>  Tue, 22 Sep 2015 09:49:01 -0400

cloud-init (0.7.7~bzr1146-0ubuntu1) wily; urgency=medium

  * New upstream snapshot.
    * make the webhook reporter post json data rather than
      urlencoded data (LP: #1496960)

 -- Scott Moser <smoser@ubuntu.com>  Thu, 17 Sep 2015 15:59:35 -0400

cloud-init (0.7.7~bzr1145-0ubuntu1) wily; urgency=medium

  * New upstream snapshot.
    * fix default builtin config of snappy to set ssh_enabled=auto.

 -- Scott Moser <smoser@ubuntu.com>  Tue, 15 Sep 2015 15:33:19 -0400

cloud-init (0.7.7~bzr1144-0ubuntu1) wily; urgency=medium

  * New upstream snapshot.
    [ Ben Howard ]
    * snappy: enable ssh on snappy if ssh keys are provided or
      password authentication is requested (LP: #1494816)

 -- Scott Moser <smoser@ubuntu.com>  Fri, 11 Sep 2015 17:00:16 -0400

cloud-init (0.7.7~bzr1143-0ubuntu1) wily; urgency=medium

  * New upstream snapshot.
    * NoCloud: fix consumption of vendor-data (LP: #1493453)
    * power_state: support power change only on 'condition'

 -- Scott Moser <smoser@ubuntu.com>  Thu, 10 Sep 2015 16:20:44 -0400

cloud-init (0.7.7~bzr1141-0ubuntu1) wily; urgency=medium

  * New upstream snapshot.
    * fix bug in cloud-init main preventing any usage.

 -- Scott Moser <smoser@ubuntu.com>  Thu, 03 Sep 2015 11:36:37 -0400

cloud-init (0.7.7~bzr1140-0ubuntu1) wily; urgency=medium

  * New upstream snapshot.
    * Handle symlink mount points in mount_cb (LP: #1490796).
    * sync curtin reporting changes back to cloud-init.

 -- Scott Moser <smoser@ubuntu.com>  Wed, 02 Sep 2015 16:50:54 -0400

cloud-init (0.7.7~bzr1138-0ubuntu1) wily; urgency=medium

  * New upstream snapshot.
    * MAAS: fixes to data source and OauthUrlHelper (LP: #1488507)

 -- Scott Moser <smoser@ubuntu.com>  Tue, 25 Aug 2015 15:28:06 -0400

cloud-init (0.7.7~bzr1137-0ubuntu1) wily; urgency=medium

  * New upstream snapshot.
    * swap: use fallocate to create swapfile for speedup. (LP: #1482994)
    * reporting: print handler fix.

 -- Scott Moser <smoser@ubuntu.com>  Wed, 12 Aug 2015 12:54:51 -0400

cloud-init (0.7.7~bzr1135-0ubuntu1) wily; urgency=medium

  * New upstream snapshot.
    * some stack traces fixed.
    * improved rsyslog/syslog config format
    * add reporting module for webhook or log reporting of events.

 -- Scott Moser <smoser@ubuntu.com>  Fri, 07 Aug 2015 17:16:51 -0400

cloud-init (0.7.7~bzr1127-0ubuntu1) wily; urgency=medium

  [ Scott Moser ]
  * d/README.source, debian/cherry-pick-rev: improve packaging tool

  [ Daniel Watkins ]
  * d/cloud-init.templates: Include SmartOS data source in the default list
    and choices. (LP: #1398997)

  [ Scott Moser ]
  * New upstream snapshot.
    * check for systemd using sd_booted symantics (LP: #1461201)
    * fix importing of gpg keys in python3 (LP: #1463373)
    * fix specification of devices to growpart (LP: #1465436)
    * reliably detect and use Azure disks using udev rules (LP: #1411582)
    * support selection of Ubuntu mirrors on GCE (LP: #1470890)
    * ssh: generate ed25519 host keys if supported (LP: #1461242)
    * test fixes and cleanups
    * fix reading of availability-zone on GCE (LP: #1470880)
    * fix cloudsigma datasource with python3 (LP: #1475215)
    * fix rightscale user-data
    * fix consumption of CloudStack passwords on newer CloudStack platforms
      (LP: #1440263, #1464253)

 -- Scott Moser <smoser@ubuntu.com>  Wed, 22 Jul 2015 17:06:18 -0400

cloud-init (0.7.7~bzr1109-0ubuntu2) wily; urgency=medium

  * d/control: cloud-init Recommends gdisk (LP: #1462521)

 -- Scott Moser <smoser@ubuntu.com>  Fri, 05 Jun 2015 16:33:38 -0400

cloud-init (0.7.7~bzr1109-0ubuntu1) wily; urgency=medium

  * New upstream snapshot.
    * Azure: Redact on-disk user password in /var/lib/ovf-env.xml
      (LP: #1311827)
    * EC2: be aware of eu-central-1 availability zone (LP: #1456684)

 -- Scott Moser <smoser@ubuntu.com>  Thu, 28 May 2015 10:54:45 -0400

cloud-init (0.7.7~bzr1106-0ubuntu1) wily; urgency=medium

  * New upstream snapshot.
    * Azure: remove strict dependency on walinux-agent, but still utilize
      it for the time being.
    * fix read_seeded that is used in seeding user-data and meta-data
      from additional locations (LP: #1455233)
    * fix bug preventing partitioning of disks in many cases. (LP: #1311463)
    * Azure: do not override hostname if user has set it (LP: #1375252)
    * Fix GCE datasource not handling per-instance SSH keys (LP: #1403617)
    * Allow specifying of uid in user/group config.

 -- Scott Moser <smoser@ubuntu.com>  Fri, 15 May 2015 17:04:19 -0400

cloud-init (0.7.7~bzr1091-0ubuntu1) vivid; urgency=medium

  * New upstream snapshot.
    * fix processing of user-data in cloud-config-archive format (LP: #1445143)

 -- Scott Moser <smoser@ubuntu.com>  Fri, 17 Apr 2015 12:04:16 -0400

cloud-init (0.7.7~bzr1088-0ubuntu3) vivid; urgency=medium

  * systemd/*.service: don't declare a Wants/Requires on network.target; this
    is a passive target that should only be pulled in by implementors of the
    networking service.  The requirement for network needs to be
    expressed as a dependency on network-online.target.  LP: #1440180.

 -- Steve Langasek <steve.langasek@ubuntu.com>  Thu, 09 Apr 2015 07:35:55 -0700

cloud-init (0.7.7~bzr1088-0ubuntu2) vivid; urgency=medium

  [ Didier Roche ]
  * Don't start or restart cloud-init services on install and upgrade
    (LP: #1438520)

  [ Scott Moser ]
  * d/control: Build-Depends on iproute2 (tests)
  * d/control: Only Recommend (not both Depend and Recommend)
    software-properties-common

 -- Scott Moser <smoser@ubuntu.com>  Fri, 03 Apr 2015 11:13:28 -0400

cloud-init (0.7.7~bzr1088-0ubuntu1) vivid; urgency=medium

  * New upstream snapshot.
    * adjust cc_snappy for snappy install package with config. (LP: #1438836)
      snappy install takes config as argument rather than '--config' flag.

 -- Scott Moser <smoser@ubuntu.com>  Tue, 31 Mar 2015 14:21:48 -0400

cloud-init (0.7.7~bzr1087-0ubuntu1) vivid; urgency=medium

  * New upstream snapshot.
    * SmartOS: update ds to use v2 metadata. (LP: #1436417) [Daniel Watkins]
    * Fix NoCloud local datasource to only activate if told to do so.
    * fix snappy package installation. (LP: #1437137)

 -- Scott Moser <smoser@ubuntu.com>  Fri, 27 Mar 2015 17:09:34 -0400

cloud-init (0.7.7~bzr1084-0ubuntu1) vivid; urgency=medium

  * New upstream snapshot.
    * systemd: update config and final to run even if init jobs fail
      (LP: #1432758)
    * emit_upstart: fix use of undeclared variable
    * SmartOS: fixes for python3 reading from serial device.

 -- Scott Moser <smoser@ubuntu.com>  Tue, 17 Mar 2015 16:48:42 -0400

cloud-init (0.7.7~bzr1081-0ubuntu1) vivid; urgency=medium

  * fix failure of configure due to postinst usage of iteritems with python3
  * New upstream snapshot.
    * better python3 handling of ignored binary mime parts
    * DataSourceMAAS: fix usage of oauthlib and 'timestamp'

 -- Scott Moser <smoser@ubuntu.com>  Wed, 11 Mar 2015 13:52:04 -0400

cloud-init (0.7.7~bzr1078-0ubuntu1) vivid; urgency=medium

  * New upstream snapshot.
    * run snappy module only on snappy (LP: #1428495)
    * MAAS: adjust timestamp on oauthlib when needed (LP: #1427939)

 -- Scott Moser <smoser@ubuntu.com>  Thu, 05 Mar 2015 15:22:53 -0500

cloud-init (0.7.7~bzr1076-0ubuntu1) vivid; urgency=medium

  * New upstream snapshot.
    * test case fixes for http_pretty
    * python2.6 fixes
    * Convert dmidecode values to sysfs names before looking. (LP: #1427687)
    * add snappy support (LP: #1428139)

 -- Scott Moser <smoser@ubuntu.com>  Wed, 04 Mar 2015 17:13:55 -0500

cloud-init (0.7.7~bzr1072-0ubuntu1) vivid; urgency=medium

  * d/control: move software-properties-common to Recommends
    this helps reduce snappy builds
  * New upstream snapshot.
    * fix MAAS datasource (LP: #1427263)

 -- Scott Moser <smoser@ubuntu.com>  Tue, 03 Mar 2015 20:46:41 -0500

cloud-init (0.7.7~bzr1067-0ubuntu1) vivid; urgency=medium

  * New upstream snapshot.
    * fix broken consumption of gzipped user-data (LP: #1424900)
    * functional user-data on Azure again (LP: #1423972)
    * CloudStack: support fetching password from virtual router (LP: #1422388)

 -- Scott Moser <smoser@ubuntu.com>  Thu, 26 Feb 2015 14:19:16 -0500

cloud-init (0.7.7~bzr1060-0ubuntu1) vivid; urgency=medium

  * New upstream snapshot.
    * Fix for ascii decode in DataSourceAzure (LP: #1422993).

 -- Scott Moser <smoser@ubuntu.com>  Fri, 20 Feb 2015 08:05:20 -0500

cloud-init (0.7.7~bzr1059-0ubuntu1) vivid; urgency=medium

  * New upstream snapshot.
    * support for gpt partitioning, utilized in Azure [Daniel Watkins]
    * fix bug in exception handling in mount_cb.

 -- Scott Moser <smoser@ubuntu.com>  Fri, 13 Feb 2015 16:05:59 -0500

cloud-init (0.7.7~bzr1055-0ubuntu1) vivid; urgency=medium

  * New upstream snapshot.
    * move to python3 (LP: #1247132)
    * systemd: run cloud-init before systemd-user-sessions.service
    * Use the GCE short hostname. (LP: #1383794)
    * Enable user-data encoding support for GCE. (LP: #1404311)
    * Update to use a newer and better OMNIBUS_URL
    * Be more tolerant of 'ssh_authorized_keys' types
    * Fix parse_ssh_config failing in ssh_util.py
    * Increase the robustness/configurability of the chef module.
    * retain trailing newline from template files when using
      jinja2 (LP: #1355343)
    * fix broken output handling (LP: #1387340)
    * digital ocean datasource
    * update url in config drive documentation
    * freebsd: enable correct behavior on Ec2.
    * freebsd: Use the proper virtio FreeBSD network interface name.

 -- Scott Moser <smoser@ubuntu.com>  Wed, 11 Feb 2015 15:55:58 -0500

cloud-init (0.7.6~bzr1022-0ubuntu1) utopic; urgency=medium

  * New upstream snapshot.
    * support for writing swap files per user config (disabled by default).
    * fixes for freebsd support of config drive.

 -- Scott Moser <smoser@ubuntu.com>  Wed, 01 Oct 2014 16:27:44 -0400

cloud-init (0.7.6~bzr1020-0ubuntu1) utopic; urgency=medium

  [ Ben Howard ]
  * Fix for cloud-init misidentifying grub install device (LP: #1336855).

  [ Scott Moser ]
  * New upstream snapshot.
    * cc_grub_dpkg: consider /dev/xvda as candidate for grub installation
      (LP: #1336855)
    * resizefs: fix backgrounding of resizefs (LP: #1338614)
    * cloud-init-blocknet: remove debug code

 -- Scott Moser <smoser@ubuntu.com>  Tue, 23 Sep 2014 14:20:09 -0400

cloud-init (0.7.6~bzr1016-0ubuntu1) utopic; urgency=medium

  * New upstream snapshot.
    * upstart: block networking from coming up until after
      cloud-init-local has run. (LP: #1368861)
    * upstart: ensure /run mounted before cloud-init-local (LP: #1353008)
    * log failures in route info.
    * Openstack: do not search redundant urls for openstack datasource.
      do not load urls just to check if they're present when crawling.
    * ConfigDrive: fixes for better consumption of vendor-data
    * resizefs: make sure target is writable before attempting
      in order to avoid failures in containers. (LP: #1366891)
    * freebsd fixes.
    * ssh_authkey_fingerprints: correctly allow disabling (LP: #1340903)
    * CloudStack: work around bug in metadata service (LP: #1356855)
    * docs: fix doc about disk-setup 'table_type' (LP: #1313114)
    * resolv.conf: fix rendering if options not provided (LP: #1328953)
    * ensure keys exist before running ssh on systemd (LP: #1333920)

 -- Scott Moser <smoser@ubuntu.com>  Fri, 12 Sep 2014 18:12:31 -0400

cloud-init (0.7.6~bzr992-0ubuntu1) utopic; urgency=medium

  * New upstream snapshot.
    * ubuntu-init-switch: fixes and minor tweaks.

 -- Scott Moser <smoser@ubuntu.com>  Thu, 31 Jul 2014 16:11:27 -0400

cloud-init (0.7.6~bzr990-0ubuntu1) utopic; urgency=medium

  * debian/README.source: get changelog from trunk when new snapshot
  * New upstream snapshot.
    * add ubuntu-init-switch module for testing systemd.
    * do not put comments in /etc/timezone (LP: #1341710)

 -- Scott Moser <smoser@ubuntu.com>  Thu, 31 Jul 2014 15:05:51 -0400

cloud-init (0.7.6~bzr987-0ubuntu2) utopic; urgency=medium

  * debian/control: drop build-depends on python-selinux as it is
    not in main.

 -- Scott Moser <smoser@ubuntu.com>  Fri, 25 Jul 2014 12:47:39 -0400

cloud-init (0.7.6~bzr987-0ubuntu1) utopic; urgency=medium

  * incorporate systemd and build system changes from trunk.
  * New upstream snapshot.
    * less noisy logs
    * allow usage of jinja2 templates (LP: #1219223)
    * test case cleanups
    * change build system to be dh and pybuild

 -- Scott Moser <smoser@ubuntu.com>  Thu, 24 Jul 2014 19:55:30 -0400

cloud-init (0.7.6~bzr976-0ubuntu1) utopic; urgency=medium

  * debian/cloud-init.templates: fix choices so dpkg-reconfigure works as
    expected (LP: #1325746)
  * New upstream snapshot.
    * tests: SmartOS test not depend on /dev/ttyS1 device node (LP: #1316597)
    * poll ttyS1 only after check for 'cloudsigma' in dmidecode (LP: #1316475)
    * cloudsigma: support vendor-data (LP: #1303986)

 -- Scott Moser <smoser@ubuntu.com>  Tue, 03 Jun 2014 16:41:07 -0400

cloud-init (0.7.5-0ubuntu1) trusty; urgency=medium

  * New upstream release.
    * support base64 encoded user-data in OpenNebula, required
      to allow arbitrary content in user-data (LP: #1300941)
    * pep8 and pylint fixes

 -- Scott Moser <smoser@ubuntu.com>  Tue, 01 Apr 2014 14:39:03 -0400

cloud-init (0.7.5~bzr970-0ubuntu1) trusty; urgency=medium

  * New upstream snapshot.
    * fix NoCloud and seedfrom on the kernel command line (LP: #1295223)

 -- Scott Moser <smoser@ubuntu.com>  Thu, 20 Mar 2014 12:35:58 -0400

cloud-init (0.7.5~bzr969-0ubuntu1) trusty; urgency=medium

  * New upstream snapshot.
    * Azure: Reformat ephemeral disk if it got re-provisioned
      by the cloud on any reboot (LP: #1292648)
    * final_message: fix replacement of upper case keynames (LP: #1286164)
    * seed_random: do not capture output.  Correctly provide
      environment variable RANDOM_SEED_FILE to command.
    * CloudSigma: support base64 encoded user-data

 -- Scott Moser <smoser@ubuntu.com>  Wed, 19 Mar 2014 14:04:34 -0400

cloud-init (0.7.5~bzr964-0ubuntu1) trusty; urgency=medium

  * New upstream snapshot.
    * SmartOS, AltCloud: disable running on arm systems due to bug
      (LP: #1243287, #1285686) [Oleg Strikov]
    * Allow running a command to seed random, default is 'pollinate -q'
      (LP: #1286316) [Dustin Kirkland]
    * Write status to /run/cloud-init/status.json for consumption by
      other programs (LP: #1284439)
    * fix output of network information to not include 'addr:' (LP: #1285185)

 -- Scott Moser <smoser@ubuntu.com>  Mon, 03 Mar 2014 16:59:27 -0500

cloud-init (0.7.5~bzr952-0ubuntu1) trusty; urgency=medium

  * New upstream snapshot.
    * fix broken seed of DAtaSourceNoCloud via external disk.

 -- Scott Moser <smoser@ubuntu.com>  Tue, 18 Feb 2014 14:10:52 -0500

cloud-init (0.7.5~bzr950-0ubuntu1) trusty; urgency=medium

  * New upstream snapshot.
    * support for vendor-data in NoCloud
    * fix in is_ipv4 to accept IP addresses with a '0' in them.
    * Azure: fix issue when stale data in /var/lib/waagent (LP: #1269626)
    * skip config_modules that declare themselves only verified on a set of
      distros.  Add them to 'unverified_modules' list to run anyway.
    * Add CloudSigma datasource [Kiril Vladimiroff]
    * Add initial support for Gentoo and Arch distributions [Nate House]
    * Add GCE datasource [Vaidas Jablonskis]
    * Add native Openstack datasource which reads openstack metadata
      rather than relying on EC2 data in openstack metadata service.

 -- Scott Moser <smoser@ubuntu.com>  Fri, 14 Feb 2014 14:39:56 -0500

cloud-init (0.7.5~bzr933-0ubuntu1) trusty; urgency=medium

  * debian/control: bump Standards-Version to 3.9.5
  * debian/control: drop boto dependency no longer required in trunk.
  * New upstream snapshot.
    * ConfigDrive: consider partitions labelled correctly as possible sources.
    * find root filesystem for resizing in cases where there is no initramfs
    * removal of dependency on python-boto
    * vendor-data support, and usage of that in Joyent datasource.
    * change default output to be logged to /var/log/cloud-init-output.log
    * SeLinuxGuard: Cast file path to string. (LP: #1260072)
    * drop support for resizing via parted (LP: #1212492)
    * SmartOS: changes to address changes in platform (LP: #1272115)
    * FreeBSD support.

 -- Scott Moser <smoser@ubuntu.com>  Fri, 24 Jan 2014 22:41:57 -0500

cloud-init (0.7.5~bzr902-0ubuntu1) trusty; urgency=medium

  * debian/control: Build-Depend on python-jsonpatch as #717916 is now fixed.
  * debian/control: Recommend eatmydata (LP: #1236531)
  * New upstream snapshot.
    * support invoking apt with 'eatmydata' (LP: #1236531)
    * add a message in log about dynamic import failures
  * New in '0.7.4' release.
    * fix reading of mount information on kernels < 2.6.26 (LP: #1248625)
    * SmartOS: change 'region' to 'datacenter_name' to address change
      in data provided to instance (LP: #1249124)
    * support calling 'add-apt-repository' for 'cloud-archive:' entries
      (LP: #1244355)
    * DataSourceAzure: fix incompatibility with python 2.6 (LP: #1232175)
    * fix bug mounting first partition of a alias'd name. (LP: #1236594)
    * SmartOS: fix bug with hostname due to trailing whitespace (LP: #1236445)
    * fix creation of partitions on Azure (LP: #1233698)
    * cc_growpart: respect /etc/growroot-disabled (LP: #1234331)
    * ubuntu config: add default user to 'sudo' group (LP: #1228228)
    * Fix usage of libselinux-python when selinux is disabled
    * add OpenNebula datasource

 -- Scott Moser <smoser@ubuntu.com>  Tue, 17 Dec 2013 16:51:30 -0500

cloud-init (0.7.3-0ubuntu2) saucy; urgency=low

  * fix bug where a mount entry of 'ephemeral0' would only consider
    the unpartitioned device, not also the first partition (LP: #1236594)

 -- Scott Moser <smoser@ubuntu.com>  Mon, 07 Oct 2013 20:16:02 -0400

cloud-init (0.7.3-0ubuntu1) saucy; urgency=low

  * New upstream release.
    * Fix for SmartOS datasource when hostname is provided via dmi
      data (LP: #1236445)

 -- Scott Moser <smoser@ubuntu.com>  Mon, 07 Oct 2013 14:49:56 -0400

cloud-init (0.7.3~bzr884-0ubuntu1) saucy; urgency=low

  * New upstream snapshot.
    * allow disabling of growpart via file /etc/growroot-disabled
      (LP: #1234331)
    * add default user to sudo group (LP: #1228228)
    * fix disk creation on azure (LP: #1233698)
    * DatasourceSmartOS: allow availabiltity-zone to be fed from the
      datasource via 'region' (which allows 'mirrors' and other things
      to make use of it).

 -- Scott Moser <smoser@ubuntu.com>  Fri, 04 Oct 2013 21:08:07 -0400

cloud-init (0.7.3~bzr879-0ubuntu1) saucy; urgency=low

  * New upstream snapshot.
    * fixes to disk_setup config module and enabling of partition
      creation and filesystem creation on Azure.

 -- Scott Moser <smoser@ubuntu.com>  Fri, 27 Sep 2013 19:47:37 -0400

cloud-init (0.7.3~bzr871-0ubuntu1) saucy; urgency=low

  * New upstream snapshot.
    * add 'disk_setup' config module for partitioning disks and
      creating filesystems. (LP: #1218506)

 -- Scott Moser <smoser@ubuntu.com>  Fri, 20 Sep 2013 20:46:08 -0400

cloud-init (0.7.3~bzr869-0ubuntu1) saucy; urgency=low

  * depend on cloud-utils or cloud-guest-utils (LP: #1224003)
  * New upstream snapshot.
    * Add OpenNebula datasource.
    * Support reading 'random_seed' from metadata and writing to /dev/urandom
    * fix for bug in log_time.

 -- Scott Moser <smoser@ubuntu.com>  Wed, 11 Sep 2013 17:04:45 -0400

cloud-init (0.7.3~bzr862-0ubuntu1) saucy; urgency=low

  * New upstream snapshot.
    * support base64 encoded data in the smart os datasource

 -- Scott Moser <smoser@ubuntu.com>  Thu, 29 Aug 2013 04:54:39 -0400

cloud-init (0.7.3~bzr861-0ubuntu1) saucy; urgency=low

  * New upstream snapshot.
    * fix publishing hostname on azure (LP: #1214541)

 -- Scott Moser <smoser@ubuntu.com>  Tue, 20 Aug 2013 16:06:22 -0400

cloud-init (0.7.3~bzr860-0ubuntu1) saucy; urgency=low

  * New upstream snapshot.
    * fix setting of password for a user on azure. (LP: #1212723)

 -- Scott Moser <smoser@ubuntu.com>  Thu, 15 Aug 2013 16:01:40 -0400

cloud-init (0.7.3~bzr858-0ubuntu1) saucy; urgency=low

  * New upstream snapshot.
    * fix resizing of root partition by preferring the functional 'growpart'
      support over the broken 'parted resizepart' support (LP: #1212444)
    * add options for apt_ftp_proxy, apt_https_proxy and apt_config
      (LP: #1057195)

 -- Scott Moser <smoser@ubuntu.com>  Wed, 14 Aug 2013 21:44:22 -0400

cloud-init (0.7.3~bzr851-0ubuntu1) saucy; urgency=low

  * New upstream snapshot.
    * azure: do not wait for output of bouncing interface (ifdown; ifup)
      as that waits on output of all ifupdown scripts to close all file
      descriptors.

 -- Scott Moser <smoser@ubuntu.com>  Mon, 29 Jul 2013 12:21:08 -0400

cloud-init (0.7.3~bzr850-0ubuntu1) saucy; urgency=low

  * New upstream snapshot.
    * fix bouncing of interface. environment was not being modified
      so command invoked did not have access to 'interface'.
  * debian/README.source: update to read upstream version from trunk

 -- Scott Moser <smoser@ubuntu.com>  Fri, 26 Jul 2013 14:34:02 -0400

cloud-init (0.7.3~bzr849-0ubuntu2) saucy; urgency=low

  * debian/control: fix bad dependency on python-jsonpatch
    by build-depending on python-json-patch, so dh_python2
    can find the right package (LP: #1205358).

 -- Scott Moser <smoser@ubuntu.com>  Fri, 26 Jul 2013 10:47:59 -0400

cloud-init (0.7.3~bzr849-0ubuntu1) saucy; urgency=low

  * New upstream snapshot.
    * azure: support publishing hostname via bouncing interface (LP: #1202758)

 -- Scott Moser <smoser@ubuntu.com>  Thu, 25 Jul 2013 17:08:30 -0400

cloud-init (0.7.3~bzr845-0ubuntu2) saucy; urgency=low

  * debian/control: fix dependency python-json-patch.

 -- Scott Moser <smoser@ubuntu.com>  Wed, 24 Jul 2013 15:01:24 -0400

cloud-init (0.7.3~bzr845-0ubuntu1) saucy; urgency=low

  * Reads the currently set value in /etc/cloud/cloud.cfg.d/90_dpkg.cfg to
    db_set the value of cloud-init/datasources. (Closes: #709773)
  * New upstream snapshot.
    * azure: use deployment-id rather than static instance-id (LP: #1204190)
    * config-drive: make 'availability_zone' available. (LP: #1190431)
    * finalize handlers even on error (LP: #1203368)
    * azure: fix password based access (LP: #1201969)
    * add smartos (Joyent cloud) datasource
    * support patching cloud-config via jsonp (LP: #1200476)
  * debian/control: add dependency on python-jsonp

 -- Scott Moser <smoser@ubuntu.com>  Wed, 24 Jul 2013 13:47:53 -0400

cloud-init (0.7.3~bzr829-0ubuntu1) saucy; urgency=low

  * New upstream snapshot.
    * fix to upstart_job handler if version upstart is version 1.8.
    * Azure datasource: allow userdata to be found in node named
      'UserData' or 'CustomData'

 -- Scott Moser <smoser@ubuntu.com>  Thu, 11 Jul 2013 10:20:03 -0400

cloud-init (0.7.3~bzr826-0ubuntu2) saucy; urgency=low

  * debian/cloud-init.templates: add 'Azure' datasource to list
    of available datasources.

 -- Scott Moser <smoser@ubuntu.com>  Wed, 10 Jul 2013 16:31:48 -0400

cloud-init (0.7.3~bzr826-0ubuntu1) saucy; urgency=low

  * New upstream snapshot.
    * Fix omnibus support (LP: #1182265)
    * invoke 'initctl reload-configuration' on upstart jobs again
      (LP: #1124384)
  * Remove unowned files in /etc/apt/apt.conf.d/ after purge. (Closes #674237)

 -- Scott Moser <smoser@ubuntu.com>  Wed, 10 Jul 2013 13:35:59 -0400

cloud-init (0.7.2-0ubuntu1) saucy; urgency=low

  * New upstream release.
    * fix merging routines to be backwards compatible (LP: #1180867)
    * fix for python 2.6

 -- Scott Moser <smoser@ubuntu.com>  Wed, 05 Jun 2013 11:12:46 -0400

cloud-init (0.7.2~bzr812-0ubuntu1) saucy; urgency=low

  * New upstream snapshot.
    * catch up with upstream, which is hopefully 0.7.2
    * straighten out the merging routines
    * fix a bug in Maas datasource

 -- Scott Moser <smoser@ubuntu.com>  Fri, 10 May 2013 17:53:49 -0400

cloud-init (0.7.2~bzr809-0ubuntu1) raring; urgency=low

  * New upstream snapshot.
    * make apt-get invoke 'dist-upgrade' rather than 'upgrade' for
      package_upgrade. (LP: #1164147)
    * workaround 2.6 kernel issue that stopped blkid from showing /dev/sr0

 -- Scott Moser <smoser@ubuntu.com>  Thu, 11 Apr 2013 12:55:51 -0400

cloud-init (0.7.2~bzr804-0ubuntu1) raring; urgency=low

  * New upstream snapshot.
    * use python-requests rather than urllib2 for http (LP: #1067888)
    * handle failure of resizefs better.  Specifically, do not show
      warnings or stack trace in lxc (LP: #1160462)

 -- Scott Moser <smoser@ubuntu.com>  Wed, 27 Mar 2013 10:04:41 -0400

cloud-init (0.7.2~bzr795-0ubuntu1) raring; urgency=low

  * New upstream snapshot.
    * documentation on write-files module (LP: #1111205)
    * support for specifying package versions in package installs
    * DataSourceNoCloud: allow specifyin user-data and meta-data in
      the datasource config (LP: #1115833)
    * work around bug in upstart for now (1124384)
    * support resizing btrfs fileystems
    * parse ssh keys more correctly (LP: #1136343)
    * upstart/cloud-init-nonet.conf: handle sigterm gracefully (LP: #1015223)
    * support growing partitions (LP: #1136936)
    * use --force-unsafe-io for dpkg installations to improve speed
      This is sane as it happens on instance initialization.
    * more powerful and user-suppliable cloud-config merge mechanisms
      (LP: #1023179)

 -- Scott Moser <smoser@ubuntu.com>  Thu, 07 Mar 2013 17:33:59 -0500

cloud-init (0.7.1-0ubuntu5) raring; urgency=low

  * catchup-751-760.patch (sync to 760)
    * DataSourceConfigDrive: allow config-drive data to come from a
      CD-ROM (LP: #1100545)
    * Allow 'sr0' to be used as a source for mount config [Vlastimil Holer]
    * do not log passwords provided via config (LP: #1096417)
    * DataSourceCloudStack: Attempt to find the 'virtual router' as provided
      from dhcp responses, rather than assuming it is the default route
      (LP: #1089989) [Gerard Dethier]
      in the CloudStack environment use virtual router rather than default route
    * notify upstart after writing upstart jobs to support filesystems that
      do not support inotify such as overlayfs (LP: #1080841)
    * fix cloud-config 'lock_password' user setup (LP: #1096423)
  * debian/README.source: minor improvements.

 -- Scott Moser <smoser@ubuntu.com>  Fri, 18 Jan 2013 10:12:34 -0500

cloud-init (0.7.1-0ubuntu4) raring; urgency=low

  * cherry pick relevant patches from trunk up to revision 750
  * use short form of '--stderr' argument to logger for better cross
    distro support (LP: #1083715)
  * puppet: make installation configurable (LP: #1090205)
  * chef: add omnibus installation method
  * fix allowing cloud-config input via user-data to affect the
    apt mirror selection (LP: #090482)

 -- Scott Moser <smoser@ubuntu.com>  Mon, 17 Dec 2012 10:48:23 -0500

cloud-init (0.7.1-0ubuntu3) raring; urgency=low

  * cherry pick relevant patches from trunk up to revision 745
  * fix writing of sudoers when suders rule is a string rather than
    an array (LP: #1079002)
  * add trailing slash to sudoers files that are written
  * fix resizefs module when 'noblock' was provided (LP: #1080985)
  * make sure there is no blank line before cloud-init entry in
    there are no blank lines in /etc/ca-certificates.conf (LP: #1077020)

 -- Scott Moser <smoser@ubuntu.com>  Mon, 03 Dec 2012 21:45:48 -0500

cloud-init (0.7.1-0ubuntu2) raring; urgency=low

  * debian/watch: add watch file
  * add 'ubuntu' user to sudoers (LP: #1080717)
  * set 'ubuntu' user shell to bash

 -- Scott Moser <smoser@ubuntu.com>  Mon, 19 Nov 2012 09:38:29 -0500

cloud-init (0.7.1-0ubuntu1) raring; urgency=low

  * New upstream release.
    * landscape: install landscape-client package if not installed.
      only take action if cloud-config is present (LP: #1066115)
    * landscape: restart landscape after install or config (LP: #1070345)
    * multipart/archive: do not fail on unknown headers in multipart
      mime or cloud-archive config (LP: #1065116).
    * tools/Z99-cloud-locale-test.sh: avoid warning when user's shell is
      zsh (LP: #1073077)
    * fix stack trace when unknown user-data input had unicode (LP: #1075756)
    * split 'apt-update-upgrade' config module into 'apt-configure' and
      'package-update-upgrade-install'.  The 'package-update-upgrade-install'
      will be a cross distro module.
    * fix bug where cloud-config from user-data could not affect system_info
      settings (LP: #1076811)
    * add yum_add_repo configuration module for adding additional yum repos
    * fix public key importing with config-drive-v2 datasource (LP: #1077700)
    * handle renaming and fixing up of marker names (LP: #1075980)
      this relieves that burden from the distro/packaging.
    * group config: fix how group members weren't being translated correctly
      when the group: [member, member...] format was used (LP: #1077245)
    * work around an issue with boto > 0.6.0 that lazy loaded the return from
      get_instance_metadata().  This resulted in failure for cloud-init to
      install ssh keys. (LP: #1068801)
    * add power_state_change config module for shutting down stystem after
      cloud-init finishes. (LP: #1064665)


 -- Scott Moser <smoser@ubuntu.com>  Wed, 14 Nov 2012 15:18:50 -0500

cloud-init (0.7.0-0ubuntu2) quantal; urgency=low

  * config-drive: copy metadata entry 'hostname' to 'local-hostname' to fix
    config modules (set_hostname) will function as expected (LP: #1061964)

 -- Scott Moser <smoser@ubuntu.com>  Fri, 05 Oct 2012 11:45:15 -0400

cloud-init (0.7.0-0ubuntu1) quantal; urgency=low

  * New upstream release.
    * minor change to oauth header fix (LP: #978127).
    * incorporation of 0.7.0 upstream release.

 -- Scott Moser <smoser@ubuntu.com>  Mon, 01 Oct 2012 14:19:46 -0400

cloud-init (0.7.0~bzr677-0ubuntu1) quantal; urgency=low

  * add CloudStack to DataSources listed by dpkg-reconfigure (LP: #1002155)
  * New upstream snapshot.
    * 0440 permissions on /etc/sudoers.d files rather than 0644
    * get host ssh keys to the console (LP: #1055688)
    * MAAS DataSource adjust timestamp in oauth header to one based on the
      timestamp in the response of a 403.  This accounts for a bad local
      clock. (LP: #978127)
    * re-start the salt daemon rather than start to ensure config changes
      are taken.
    * allow for python unicode types in yaml that is loaded.
    * cleanup in how config modules get at users and groups.

 -- Scott Moser <smoser@ubuntu.com>  Sun, 30 Sep 2012 14:29:04 -0400

cloud-init (0.7.0~bzr659-0ubuntu2) quantal; urgency=low

  * debian/cloud-init.templates: fix bad template file (LP: #1053239)

 -- Scott Moser <smoser@ubuntu.com>  Thu, 20 Sep 2012 09:18:20 -0400

cloud-init (0.7.0~bzr659-0ubuntu1) quantal; urgency=low

  * New upstream snapshot.
    * add signal handlers to more cleanly exit
    * add logging fallback in case logging fails
    * documentation fix for landscape config (LP: #1042764)
    * do not write a comment in /etc/hostname (LP: #1052664)
    * fix incorrect ubuntu mirrors for 'ports' arches [Robbie Basak]
    * fix generation of hostname based on ip address in datasource
      (LP: #1050962) [Andy Grimm]
    * remove 'start networking' from cloud-init-nonet and replace it
      with container specific fixes (LP: #1031065)
    * fix landscape configuration so client will run (LP: #1042758)
    * enable all available datasources (adding AltCloud and None)
    * fix bug where user data scripts re-ran on upgrade from 10.04 versions
      (LP: #1049146)

 -- Scott Moser <smoser@ubuntu.com>  Wed, 19 Sep 2012 22:08:51 -0400

cloud-init (0.7.0~bzr644-0ubuntu1) quantal; urgency=low

  * New upstream snapshot.
    * fix cloud-archives (LP: #1044594)
    * fix set_passwords for usergroups as a list (LP: #1044553)
  * fix 'failed to setup apt-pipelining' warning on install due to
    old 0.6 style usage of cloud-init.

 -- Scott Moser <smoser@ubuntu.com>  Sat, 01 Sep 2012 20:11:34 -0400

cloud-init (0.7.0~bzr642-0ubuntu1) quantal; urgency=low

  * New upstream snapshot.
    * support using launch-index (ami-launch-index) (LP: #1023177)
    * usergroup related fixes (LP: #1041384, #1044044, #1044508)

 -- Scott Moser <smoser@ubuntu.com>  Fri, 31 Aug 2012 17:04:06 -0400

cloud-init (0.7.0~bzr639-0ubuntu1) quantal; urgency=low

  * New upstream snapshot.
    * fix broken ssh_import_id, which would give stack trace

 -- Scott Moser <smoser@ubuntu.com>  Tue, 28 Aug 2012 14:09:47 -0400

cloud-init (0.7.0~bzr637-0ubuntu1) quantal; urgency=low

  * New upstream snapshot.
    * fix issue with public keys not being added to 'ubuntu' user
      since the user was not created yet. (LP: #1042459)
    * only search the top level domain 'instance-data' for the EC2
      metadata service, to avoid misconfiguration or unexpected results
      by searching search entries in /etc/resolv.conf (LP: #1040200)

 -- Scott Moser <smoser@ubuntu.com>  Mon, 27 Aug 2012 20:27:06 -0400

cloud-init (0.7.0~bzr634-0ubuntu1) quantal; urgency=low

  * New upstream snapshot.
    * support for datasource from config-drive-v2 (LP: #1037567)

 -- Scott Moser <smoser@ubuntu.com>  Fri, 24 Aug 2012 17:24:26 -0400

cloud-init (0.7.0~bzr633-0ubuntu1) quantal; urgency=low

  * New upstream snapshot.
    * support creating users on boot. remove requirement for a 'ubuntu'
      user to be previously present in image. (LP: #1028503)
    * add experimental apt_reboot_if_required flag to reboot if necessary
      after upgrade or package install (LP: #1038108)
    * improve mirror selection for a distro:
      * support arm mirrors (LP: #1028501)
      * support seeding security mirror (LP: #1006963)
      * support dns mirrors including availability-zone reference
        (LP: #1037727)
    * include a "None" datasource so items like ssh host key generation
      occur if there is no other metadata service. (LP: #906669)
    * print authorized_keys for users to the console (LP: #1010582)
    * Add RHEVm and vSphere support as datasource AltCloud [Joseph VLcek]

 -- Scott Moser <smoser@ubuntu.com>  Thu, 23 Aug 2012 01:06:34 -0400

cloud-init (0.7.0~bzr614-0ubuntu1) quantal; urgency=low

  * New upstream snapshot.
    * disable searching for 'ubuntu-mirror' in local dns to find a
      local mirror (LP: #974509)
    * emit the cloud-config event (LP: #1028674)
    * write timestamps to console on reboot and shutdown (LP: #1018554)

 -- Scott Moser <smoser@ubuntu.com>  Fri, 03 Aug 2012 14:55:37 -0400

cloud-init (0.7.0~bzr608-0ubuntu1) quantal; urgency=low

  * New upstream snapshot.
    * fix issue with EC2 datasource that prevented /mnt from being mounted.

 -- Scott Moser <smoser@ubuntu.com>  Mon, 16 Jul 2012 16:49:55 -0400

cloud-init (0.7.0~bzr604-0ubuntu1) quantal; urgency=low

  * New upstream snapshot.
    * add cc_write_file for injecting files via cloud-config (LP: #1012854)
    * fix issue with empty user data
    * remove some un-needed warnings to console output in DataSourceOVF
    * allow user-data scripts output through to the console

 -- Scott Moser <smoser@ubuntu.com>  Thu, 12 Jul 2012 16:11:01 -0400

cloud-init (0.7.0~bzr583-0ubuntu1) quantal; urgency=low

  * New upstream snapshot.
  * debian/control: wrap-and-sort
  * debian/control: actually depend on software-properties-common
  * debian/control: depend on python-cheetah again instead of python-tempita

 -- Scott Moser <smoser@ubuntu.com>  Mon, 09 Jul 2012 17:41:22 -0400

cloud-init (0.7.0~bzr564-0ubuntu2) quantal; urgency=low

  * debian/control: Build-Depends on python-setuptools (LP: #1022101)

 -- Angel Abad <angelabad@ubuntu.com>  Sat, 07 Jul 2012 18:43:05 +0200

cloud-init (0.7.0~bzr564-0ubuntu1) quantal; urgency=low

  * New upstream snapshot.
    Thanks to Joshua Harlow for hard work.
  * depend on software-properties-common rather than
    python-software-properties (LP: #1021418)

 -- Scott Moser <smoser@ubuntu.com>  Fri, 06 Jul 2012 17:31:01 -0400

cloud-init (0.6.3-0ubuntu3) quantal; urgency=low

  * grub-legacy-ec2: add missing dependency on ucf (LP: #960336).

 -- Robie Basak <robie.basak@ubuntu.com>  Sun, 24 Jun 2012 05:10:13 +0100

cloud-init (0.6.3-0ubuntu2) quantal; urgency=high

  * Added -generic to Xen kernels list since -virtual has been dropped with
    Quantal. (LP: #1005551)

 -- Ben Howard <ben.howard@ubuntu.com>  Tue, 29 May 2012 12:59:01 -0600

cloud-init (0.6.3-0ubuntu1) precise; urgency=low

  * New upstream release.
    * improve chef examples for working configurations on 11.10 and 12.04
      [Lorin Hochstein] (LP: #960564)
    * fix bug in landscape module if /etc/landscape did not exist
      (LP: #978329)

 -- Scott Moser <smoser@ubuntu.com>  Wed, 11 Apr 2012 00:05:00 -0400

cloud-init (0.6.3~bzr554-0ubuntu1) precise; urgency=low

  * New upstream snapshot.
    * Fix bug in Chef support that required 'validation_cert' (LP: #960547)
    * Provide user-friendly message when a user ssh's in with an invalid
      locale (LP: #960547)
    * Support reading a url reference to cloud-config from the kernel
      command line.

 -- Scott Moser <smoser@ubuntu.com>  Thu, 05 Apr 2012 01:24:42 -0400

cloud-init (0.6.3~bzr551-0ubuntu1) precise; urgency=low

  * New upstream snapshot.
    * support running resize2fs in the background (default=off) (LP: #961226)

 -- Scott Moser <smoser@ubuntu.com>  Thu, 22 Mar 2012 14:33:59 -0400

cloud-init (0.6.3~bzr548-0ubuntu1) precise; urgency=low

  * New upstream snapshot.
    * If public-keys is a string, split it into multiple keys on newline
      This specifically helps the MAAS data source, and should not negatively
      affect others.

 -- Scott Moser <smoser@ubuntu.com>  Mon, 19 Mar 2012 13:50:50 -0400

cloud-init (0.6.3~bzr547-0ubuntu1) precise; urgency=low

  * New upstream snapshot.
    * rename DataSourceMaaS to DataSourceMAAS.
    * support public-keys in DataSourceMAAS
    * Warn in user-data processing on non-multipart, non-handled data
    * CloudStack data source added (not enabled by default)
  * fix bug in cloud-init.postinst where the name used was wrong
    causing config-apt-pipelining to run more than intended

 -- Scott Moser <smoser@ubuntu.com>  Fri, 16 Mar 2012 14:12:38 -0400

cloud-init (0.6.3~bzr539-0ubuntu3) precise; urgency=low

  * make maas config file only readable by root (LP: #954721)

 -- Scott Moser <smoser@ubuntu.com>  Wed, 14 Mar 2012 01:19:32 -0400

cloud-init (0.6.3~bzr539-0ubuntu2) precise; urgency=low

  [Cosmin Luta]
  * add dependency on python-oauth (LP: #953915)

 -- Scott Moser <smoser@ubuntu.com>  Tue, 13 Mar 2012 11:36:11 -0400

cloud-init (0.6.3~bzr539-0ubuntu1) precise; urgency=low

  * New upstream snapshot.
    * add ability to configure Acquire::http::Pipeline-Depth via
      cloud-config setting 'apt_pipelining' (LP: #942061)
    * if cloud-config settings removed default certificats
      (remove-defaults), then seed package ca-certificates to not
      install new ones on upgrade.
    * run-parts now uses internal implementation rather than
      separate command.
    * add MaaS datasource (LP: #942061)
  * debian/cloud-init.postinst: address population of apt_pipeline
    setting on installation.
  * debian/cloud-init.postinst: support configuring cloud-init
    maas datasource via preseed values cloud-init/maas-metadata-url and
    cloud-init/maas-credentials. (LP: #942061)
  * debian/cloud-init.postinst: support for (LP: #924375)

 -- Scott Moser <smoser@ubuntu.com>  Fri, 09 Mar 2012 16:37:01 -0500

cloud-init (0.6.3~bzr530-0ubuntu1) precise; urgency=low

  * New upstream snapshot.
    - fix DataSourceNoCloud seeded from local or cmdline (LP: #942695)
    - change 'islxc' to 'iscontainer' and use 'running-in-container' utility
      from upstart rather than 'lxc-is-container' (LP: #941955)
    - Do not fail on bad part handlers, instead catch error and log

 -- Scott Moser <smoser@ubuntu.com>  Tue, 28 Feb 2012 19:15:19 -0500

cloud-init (0.6.3~bzr527-0ubuntu1) precise; urgency=low

  * New upstream snapshot.
    - exit 0 in cloud-init if no metadata is found (nothing to do)
    - documentation improvements
    - support network config in DataSourceNoCloud

 -- Scott Moser <smoser@ubuntu.com>  Fri, 17 Feb 2012 17:11:50 -0500

cloud-init (0.6.3~bzr519-0ubuntu1) precise; urgency=low

  * New upstream snapshot.
    - [Mike Milner] add support for managing CA Certificates (LP: #915232)
    - in ci-info lines, use '.' to for empty field for easier machine reading
    - support empty lines in "#include" files (LP: #923043)
    - [Jef Baeur] support configuration of salt minions Bauer) (LP: #927795)
    - DataSourceOVF: only search for OVF data on ISO9660 filesystems (LP: #898373)
    - DataSourceConfigDrive: support getting data from openstack config drive
      (LP: #857378)
    - [Juerg Haefliger] formating and pylint cleanups
  * increase timeouts for initial config check for metadata service
    to address slow metadata service in openstack
  * add awareness of ConfigDrive data source

 -- Scott Moser <smoser@ubuntu.com>  Thu, 16 Feb 2012 17:27:05 -0500

cloud-init (0.6.3~bzr502-0ubuntu1) precise; urgency=low

  * New upstream snapshot.
    - [Mike Milner] add test case framework (LP: #890851)
    - [Juerg Haefliger] fix pylint warnings (LP: #914739)
    - fix regression where ec2 mirrors were not selected (LP: #915282)

 -- Scott Moser <smoser@ubuntu.com>  Thu, 12 Jan 2012 17:56:52 +0100

cloud-init (0.6.3~bzr497-0ubuntu1) precise; urgency=low

  * New upstream snapshot.
    - cloud-config support for configuring apt-proxy
    - selection of local mirror based on presense of 'ubuntu-mirror' dns
      entry in local domain. (LP: #897688)
    - DataSourceEc2: more resilliant to slow metadata service (LP: #894279)
    - close stdin in all programs launched by cloud-init (LP: #903993)
    - revert management of /etc/hosts to 0.6.1 style (LP: #890501, LP: #871966)
    - write full ssh keys to console for easy machine consumption (LP: #893400)
    - put INSTANCE_ID environment variable in bootcmd scripts
    - add 'cloud-init-per' script for easily running things with a given freq
      (this replaced cloud-init-run-module)
    - support configuration of landscape-client via cloud-config (LP: #857366)
    - part-handlers now get base64 decoded content rather than 2xbase64 encoded
      in the payload parameter. (LP: #874342)

 -- Scott Moser <smoser@ubuntu.com>  Thu, 22 Dec 2011 04:07:38 -0500

cloud-init (0.6.2-0ubuntu2) precise; urgency=low

  * Build using dh_python2. LP: #904248.
  * debian/rules: Explicitly set DEB_PYTHON2_MODULE_PACKAGES = cloud-init.

 -- Matthias Klose <doko@ubuntu.com>  Sat, 17 Dec 2011 21:08:23 +0000

cloud-init (0.6.2-0ubuntu1) precise; urgency=low

  * New upstream release

 -- Scott Moser <smoser@ubuntu.com>  Thu, 27 Oct 2011 23:05:15 -0400

cloud-init (0.6.1-0ubuntu20) oneiric; urgency=low

  * fix broken path if local-hostname was not in metadata (LP: #857380)
  * redirect output of 'start networking' in 'cloud-init-nonet' to /dev/null
  * include GPLv3 in source tree

 -- Scott Moser <smoser@ubuntu.com>  Fri, 23 Sep 2011 09:24:27 -0400

cloud-init (0.6.1-0ubuntu19) oneiric; urgency=low

  * If local-hostname is not in meta-data, attempt to look up hostname in
    an alias in /etc/hosts. This will avoid setting domain portion of fqdn
    to 'localdomain' in some cases (LP: #850206).

 -- Scott Moser <smoser@ubuntu.com>  Wed, 14 Sep 2011 15:15:00 -0400

cloud-init (0.6.1-0ubuntu18) oneiric; urgency=low

  * minor documentation improvement.

  [Mike Moulton, Avishai Ish-Shalom]
  * Chef support fixes. support for environment and initial attr (LP: #845208)

 -- Scott Moser <smoser@ubuntu.com>  Tue, 13 Sep 2011 17:02:48 -0400

cloud-init (0.6.1-0ubuntu17) oneiric; urgency=low

  * fix issues with chef (LP: #845161)
  * be more forgiving on metadata for public-keys (LP: #845155)

 -- Scott Moser <smoser@ubuntu.com>  Fri, 09 Sep 2011 14:19:03 -0700

cloud-init (0.6.1-0ubuntu16) oneiric; urgency=low

  * catch up with trunk at revision 439
  * warn on failure to set hostname (LP: #832175)
  * properly wait for all static interfaces to be up before
    cloud-init runs (depends on fix in LP:# 838968).
  * in DataSources NoCloud and OVF, do not set hostname to the
    static value 'ubuntuhost' if local-hostname is not in metadata
    (LP: #838280)
  * improve the way ssh_authorized_keys is updated, so that the
    values given will be used. (LP: #434076, LP: #833499)
  * cloud-init-notnet.conf: minor changes to config

 -- Scott Moser <smoser@ubuntu.com>  Thu, 01 Sep 2011 21:14:09 -0400

cloud-init (0.6.1-0ubuntu15) oneiric; urgency=low

  * catch up with trunk at revision 431
  * add network debug info to console when cloud-init runs (LP: #828186)
  * fix issue where subprocesses (apt-add-repository) where given
    the console and would attempt to prompt user and hang boot (LP: #831505)
  * add awareness of ecdsa to cc_ssh

 -- Scott Moser <smoser@ubuntu.com>  Tue, 23 Aug 2011 00:01:01 -0400

cloud-init (0.6.1-0ubuntu14) oneiric; urgency=low

  * change the handling of user-data (LP: #810044)
   * boothooks will now run more than once as they were intended
   * cloud-config and user-scripts will be updated from user data every boot
  * Add a second type of part-handler that will be called on every boot
  * fix bad handling of /etc/hosts if manage_etc_hosts was false

 -- Scott Moser <smoser@ubuntu.com>  Mon, 08 Aug 2011 12:46:56 -0500

cloud-init (0.6.1-0ubuntu13) oneiric; urgency=low

  * do not install 92-uec-upgrade-available as a motd hook.  This file was
    installed but did not do anything since updates-check was removed.
  * support multiple staticly configured network devices, as long as
    all of them come up early (LP: #810044)

  [Marc Cluet]
  * add support for passing mcollective keys via cloud-config
  * add support for 'include-once' type.  include-once urls are only
    retrieved once-per-instance rather than on every boot.

 -- Scott Moser <smoser@ubuntu.com>  Mon, 01 Aug 2011 16:45:40 -0400

cloud-init (0.6.1-0ubuntu12) oneiric; urgency=low

  * do not give trace on failure to resize in lxc container (LP: #800856)
  * increase the timeout on url gets for "seedfrom" values (LP: #812646)
  * do not write entries for ephemeral0 on t1.micro (LP: #744019)

  [Adam Gandalman]
  * improve the updating of /etc/hosts with correct fqdn when possible
    (LP: #812539)

  [Avishai Ish-Shalom]
  * add chef support (cloudinit/CloudConfig/cc_chef.py) (LP: #798844)

 -- Scott Moser <smoser@ubuntu.com>  Thu, 21 Jul 2011 05:51:03 -0400

cloud-init (0.6.1-0ubuntu11) oneiric; urgency=low

  [Marc Cluet]
  * sanitize hosts file for system's hostname to 127.0.1.1 (LP: #802637)

 -- Scott Moser <smoser@ubuntu.com>  Thu, 30 Jun 2011 14:12:47 -0400

cloud-init (0.6.1-0ubuntu10) oneiric; urgency=low

  * sync with trunk (rev 405)
  * fix cloud-init in ubuntu lxc containers (LP: #800824)

 -- Scott Moser <smoser@ubuntu.com>  Tue, 28 Jun 2011 06:42:45 -0400

cloud-init (0.6.1-0ubuntu9) oneiric; urgency=low

  * sync with trunk (rev 404)
  * make metadata urls configurable, to support eucalyptus in
    STATIC or SYSTEM modes (LP: #761847)
  * support disabling byobu in cloud-config (LP: #797336)
  * guarantee that ssh_config runs before sshd starts (LP: #781101)
  * make prefix for keys added to /root/.ssh/authorized_keys configurable
    and add 'no-port-forwarding,no-agent-forwarding,no-X11-forwarding'
    to the default (LP: #798505)
  * make 'cloud-config ready' command configurable (LP: #785551)
  * make fstab fields used to 'fill in' shorthand mount entries configurable
    (LP: #785542)
  * read sshd_config to properly get path for authorized_keys (LP: #731849)

 -- Scott Moser <smoser@ubuntu.com>  Fri, 17 Jun 2011 12:18:34 -0400

cloud-init (0.6.1-0ubuntu8) natty; urgency=low

  * instead of including /boot/grub, create it in postinst
    of grub-legacy-ec2.

 -- Scott Moser <smoser@ubuntu.com>  Fri, 15 Apr 2011 13:01:17 -0400

cloud-init (0.6.1-0ubuntu7) natty; urgency=low

  * grub-legacy-ec2: add /boot/grub directory so installation does
    not depend on it already existing (LP: #759885)

 -- Scott Moser <smoser@ubuntu.com>  Wed, 13 Apr 2011 11:03:04 -0400

cloud-init (0.6.1-0ubuntu6) natty; urgency=low

  * avoid upgrade prompt for grub-pc when devices are named xvdX (LP: #752361)
  * catchup to trunk cloud-init (rev 395)

 -- Scott Moser <smoser@ubuntu.com>  Wed, 06 Apr 2011 06:46:55 -0400

cloud-init (0.6.1-0ubuntu5) natty; urgency=low

  * fix --purge of grub-legacy-ec2 package (LP: #749444)
  * catchup to trunk cloud-init (rev 394)
  * support user-data formated in dos format by converting to unix for
    user-scripts, boothooks, and upstart jobs (LP: #744965)
  * removal of some debug code, minor documentation fix

 -- Scott Moser <smoser@ubuntu.com>  Mon, 04 Apr 2011 13:20:27 -0400

cloud-init (0.6.1-0ubuntu4) natty; urgency=low

  * catch up to trunk cloud-init (rev 389).
  * fix bug in part-handler code, that broke part handlers (LP: #739694)
  * fix sporadic resizefs failure (LP: #726938)

 -- Scott Moser <smoser@ubuntu.com>  Mon, 21 Mar 2011 22:06:59 -0400

cloud-init (0.6.1-0ubuntu3) natty; urgency=low

  * catch up to trunk cloud-init (rev 385).
  * attempt to install packages on failed apt-get update (LP: #728167)
  * enabled timezone and mcollective cloud-config plugins

 -- Scott Moser <smoser@ubuntu.com>  Fri, 04 Mar 2011 21:17:21 -0500

cloud-init (0.6.1-0ubuntu2) natty; urgency=low

  * grub-legacy-ec2: Use dpkg-query --control-path instead of hard-coding a
    path to debconf templates file, for compatibility with multiarch.

 -- Scott Moser <smoser@ubuntu.com>  Tue, 01 Mar 2011 23:23:55 -0500

cloud-init (0.6.1-0ubuntu1) natty; urgency=low

  * New upstream release.
  * fix for puppet configuration options (LP: #709946) [Ryan Lane]
  * fix pickling of DataSource, which broke seeding.
  * turn resize_rootfs default to True
  * avoid mounts in DataSourceOVF if 'read' on device fails
    'mount /dev/sr0' for an empty virtual cdrom device was taking 18 seconds
  * add 'manual_cache_clean' option to select manual cleaning of
    the /var/lib/cloud/instance/ link, for a data source that might
    not be present on every boot
  * make DataSourceEc2 retries and timeout configurable
  * add 'bootcmd' like 'runcmd' to cloud-config syntax for running things early
  * move from '#opt_include' in config file format to conf_d.
    now local config files should live in /etc/cloud/cloud.cfg.d/
  * move /etc/cloud/distro.cfg to /etc/cloud/cloud.cfg.d/90_dpkg.cfg
  * allow /etc/hosts to be written from hosts.tmpl. which allows
    getting local-hostname into /etc/hosts (LP: #720440)
  * better handle startup if there is no eth0 (LP: #714807)
  * update rather than append in puppet config [Marc Cluet]
  * add cloud-config for mcollective [Marc Cluet]

 -- Scott Moser <smoser@ubuntu.com>  Sat, 19 Feb 2011 01:16:10 -0500

cloud-init (0.6.0-0ubuntu4) natty; urgency=low

  * fix running of user scripts (LP: #711480) (cherry pick 344)
  * fix 2 lintian warnings

 -- Scott Moser <smoser@ubuntu.com>  Tue, 01 Feb 2011 16:15:30 -0500

cloud-init (0.6.0-0ubuntu3) natty; urgency=low

  * make a better attempt at deciding if DataSourceEc2 should be used
    on first install or upgrade
  * fix behavior if def_log_file is empty in cloud-config (cherry pick 333)
  * improve comment strings in rsyslog config (cherry pick 334)
  * do not package cloud-init query (cherry pick 335)
  * add previous-instance-id and previous-datasource to cloud/data
    and cloud/instance/datasource files (cherry pick 337)
  * allow setting of passwords and enabling/disabling ssh password auth
    via cloud-config (cherry pick 338)

 -- Scott Moser <smoser@ubuntu.com>  Mon, 31 Jan 2011 12:48:39 -0500

cloud-init (0.6.0-0ubuntu2) natty; urgency=low

  * add a debian/README.source file
  * fix bug in fixing permission on /var/log/cloud-init.log (cherry pick)
  * remove dependency on update-motd as updates-check was removed
  * fix failure on cloud-init package purge
  * add configuration of DataSources via debconf. Default to not searching
    Ec2. (LP: #635188)
  * fix naming of pre-processed (now user-data.txt.i) (cherry pick)
  * upgrade existing content in /var/lib/cloud to 0.6.x format

 -- Scott Moser <smoser@ubuntu.com>  Thu, 27 Jan 2011 16:32:44 -0500

cloud-init (0.6.0-0ubuntu1) natty; urgency=low

  * New upstream release.
  * fix permissions on cloud-init.log so syslog can write to it (LP: ##704509)
  * rework of /var/lib/cloud layout
  * remove updates-check (LP: #653220)
  * support resizing root partition on first boot (enabled by default)
  * added cloud-config options for setting hostname, phone_home
  * indicate "all the way up" with message to console and file creation
    in /var/lib/cloud/instance/ (LP: #653271)
  * write ssh keys to console late in boot to ensure they're in console buffer
  * add support for redirecting output of cloud-init, cloud-config,
    cloud-final via the config file, or user data config file
  * add support for posting data about the instance to a url (phone_home)
  * add minimal OVF transport (iso) support
  * make DataSources that are attempted dynamic and configurable from
    config. config option 'cloud_type' replaced by 'datasource_list'
  * add 'timezone' option to cloud-config (LP: #645458)
  * Added an additional archive format, that can be used for multi-part
    input to cloud-init.  This may be more user friendly then mime-multipart
    (LP: #641504)
  * add support for reading Rightscale style user data (LP: #668400)
  * make the message on 'disable_root' more clear (LP: #672417)
  * do not require public key if private is given in ssh cloud-config
    (LP: #648905)

 -- Scott Moser <smoser@ubuntu.com>  Wed, 26 Jan 2011 17:28:36 -0500

cloud-init (0.5.15-0ubuntu4) natty; urgency=low

  * Rebuild with python 2.7 as the python default.

 -- Matthias Klose <doko@ubuntu.com>  Wed, 08 Dec 2010 15:01:36 +0000

cloud-init (0.5.15-0ubuntu3) maverick; urgency=low

  * do not use ec2 ubuntu archive if instance is VPC (LP: #615545)

 -- Scott Moser <smoser@ubuntu.com>  Thu, 16 Sep 2010 04:28:55 -0400

cloud-init (0.5.15-0ubuntu2) maverick; urgency=low

  * grub-legacy-ec2: boot with console=hvc0 (LP: #606373)

 -- Scott Moser <smoser@ubuntu.com>  Wed, 15 Sep 2010 16:41:48 -0400

cloud-init (0.5.15-0ubuntu1) maverick; urgency=low

  * New upstream release.
  * fix /etc/fstab cloudconfig entries for t1.micro and
    change default fstab values for ephemeral0 to nobootwait (LP: #634102)
  * grub-legacy-ec2: do not write chainload for grub2 to menu.lst
    (LP: #627451)
  * seed grub-pc correctly so update-grub runs on ec2 or uec(LP: #623609)

 -- Scott Moser <smoser@ubuntu.com>  Sun, 12 Sep 2010 15:23:39 -0400

cloud-init (0.5.14-0ubuntu5) maverick; urgency=low

  * add missing imports for cc_puppet (LP: #632744)
  * append to apt_sources files rather than truncating (LP: #627597)
  * get double commented lines into sources.list (LP: #627439)

 -- Scott Moser <smoser@ubuntu.com>  Wed, 08 Sep 2010 10:31:58 -0400

cloud-init (0.5.14-0ubuntu4) maverick; urgency=low

  * add commented out entries for partner, backports, and multiverse
    (LP: #620572)

 -- Scott Moser <smoser@ubuntu.com>  Thu, 26 Aug 2010 16:44:48 -0400

cloud-init (0.5.14-0ubuntu3) maverick; urgency=low

  * fix syntax error in cloudinit/util.py (failed installation)

 -- Scott Moser <smoser@ubuntu.com>  Tue, 17 Aug 2010 22:22:06 -0400

cloud-init (0.5.14-0ubuntu2) maverick; urgency=low

  * fix bug preventing 'seedfrom' from working (LP:617400)

 -- Scott Moser <smoser@ubuntu.com>  Tue, 17 Aug 2010 15:49:13 -0400

cloud-init (0.5.14-0ubuntu1) maverick; urgency=low

  * New upstream release.
   - support for reading metadata and userdata from filesystem
   - support for boot without metadata at all

 -- Scott Moser <smoser@ubuntu.com>  Thu, 12 Aug 2010 14:45:28 -0400

cloud-init (0.5.13-0ubuntu3) maverick; urgency=low

  * grub-legacy-ec2: fix 'apt-get --reinstall' and dpkg-divert (LP: #611812)
  * enable -virtual kernels as "xen" kernels (pv_ops now functional)
  * fix bad syntax in cloud-init-run-module.py

 -- Scott Moser <smoser@ubuntu.com>  Mon, 02 Aug 2010 16:26:48 -0400

cloud-init (0.5.13-0ubuntu2) maverick; urgency=low

  * debian/control: drop ssh-import as a recommends, as this has been
    subsumed by openssh-server

 -- Dustin Kirkland <kirkland@ubuntu.com>  Sat, 24 Jul 2010 21:02:40 +0200

cloud-init (0.5.13-0ubuntu1) maverick; urgency=low

  * New upstream release.
  * invoke dpkg with --force-confold (LP: #607642)

 -- Scott Moser <smoser@ubuntu.com>  Wed, 21 Jul 2010 11:58:53 -0400

cloud-init (0.5.12-0ubuntu8) maverick; urgency=low

  * update-grub-legacy-ec2:
    - add code to stop use of 'uuid' grub syntax
    - change fallback grub device from (hd0,0) to (hd0)
    - change timeout in menu.lst to 0
  * grub-legacy-ec2: add grub-set-default functionality (LP: #605961)

 -- Scott Moser <smoser@ubuntu.com>  Thu, 15 Jul 2010 13:07:01 -0400

cloud-init (0.5.12-0ubuntu7) maverick; urgency=low

  * update-grub-legacy-ec2:
    - force setting of indomU so output of build process has
      a menu.lst with -ec2 kernels listed.
    - remove 'quite splash' from kernel options
    - make sure grub_root_device is set to hd0 in image build

 -- Scott Moser <smoser@ubuntu.com>  Tue, 13 Jul 2010 16:33:51 -0400

cloud-init (0.5.12-0ubuntu6) maverick; urgency=low

  * fix installation error
  * add quilt-setup rule for package development

 -- Scott Moser <smoser@ubuntu.com>  Tue, 13 Jul 2010 12:04:21 -0400

cloud-init (0.5.12-0ubuntu5) maverick; urgency=low

  * sync with upstream r226.
  * fix bug where nfs/network mounts could not be specified (LP: #603329)
  * manage hostname setting better (LP: #596993)
  * add legacy-grub-ec2 package.

 -- Scott Moser <smoser@ubuntu.com>  Thu, 08 Jul 2010 22:24:59 -0400

cloud-init (0.5.12-0ubuntu4) maverick; urgency=low

  * handle hostname managing better with ebs root. (LP: #596993)

 -- Scott Moser <smoser@ubuntu.com>  Wed, 07 Jul 2010 11:54:10 -0400

cloud-init (0.5.12-0ubuntu3) maverick; urgency=low

  * fix cloud-boothook input type (LP: #600799)
  * sync with upstream.

 -- Scott Moser <smoser@ubuntu.com>  Thu, 01 Jul 2010 21:19:13 -0400

cloud-init (0.5.12-0ubuntu2) maverick; urgency=low

  * fix cloud config 'apt-update-upgrade' failure due to missing import

 -- Scott Moser <smoser@ubuntu.com>  Mon, 21 Jun 2010 15:08:32 -0400

cloud-init (0.5.12-0ubuntu1) maverick; urgency=low

  * New upstream release.
  * fix cloud-init-run-module to allow 'always' (LP: #568139)
  * add support for setting debconf selections
  * add cloud-config support for debconf selections (LP: #582667),
    byobu enablement, and ssh-import-lp-id

 -- Scott Moser <smoser@ubuntu.com>  Fri, 18 Jun 2010 15:48:14 -0400

cloud-init (0.5.11-0ubuntu2) maverick; urgency=low

  * handle renaming sem/markers for config items to avoid
    running per-instance again after package upgrade
  * pull 'config-' prefix on sem/ items for cloud-config modules from
    0.5.12

 -- Scott Moser <smoser@ubuntu.com>  Fri, 18 Jun 2010 12:52:10 -0400

cloud-init (0.5.11-0ubuntu1) maverick; urgency=low

  * New upstream release.
  * remove ec2-get-info.  It is replaced by cloudutils ec2metadata
  * use python logging
  * reduce number of upstart jobs
  * add "boothook" user data type
  * Switch to dpkg-source 3.0 (quilt) format

 -- Scott Moser <smoser@ubuntu.com>  Fri, 18 Jun 2010 01:04:58 -0400

cloud-init (0.5.10-0ubuntu1) lucid; urgency=low

  * New upstream release.
  * ec2-get-info: fix for python traceback
  * ephemeral mount will show up in /etc/mtab or df on first boot
    LP: #527825

 -- Scott Moser <smoser@ubuntu.com>  Fri, 26 Mar 2010 00:57:28 -0400

cloud-init (0.5.9-0ubuntu1) lucid; urgency=low

  * New upstream release.
  * rename apt list files. 'ubuntu-bug' now works without update (LP: #513060)
  * replace 'cloudconfig' entries in fstab rather than appending (LP: #524562)
  * fix to fstab writing on ebs-root instances

 -- Scott Moser <smoser@ubuntu.com>  Mon, 08 Mar 2010 13:07:02 -0500

cloud-init (0.5.8-0ubuntu1) lucid; urgency=low

  * New upstream release.
  * cache data from metadata service, LP: #527364
  * fix format of cron entry in cron.d/cloudinit-updates
  * package egg-info file

 -- Scott Moser <smoser@ubuntu.com>  Tue, 02 Mar 2010 15:48:04 -0500

cloud-init (0.5.7-0ubuntu4) lucid; urgency=low

  * fix empty package previous package was emptpy for cloud-init
    due to adding the ec2-init package

 -- Scott Moser <smoser@ubuntu.com>  Fri, 26 Feb 2010 17:06:05 -0500

cloud-init (0.5.7-0ubuntu3) lucid; urgency=low

  * debian/control:
    - recommend ssh-import, such that the ssh-import-lp-id
      utility is available in UEC images for convenient importing of
      ssh public keys stored in Launchpad, LP: #524101
    - build a transitional ec2-init package to handle the rename
      gracefully on upgrades, LP: #527187

 -- Dustin Kirkland <kirkland@ubuntu.com>  Thu, 25 Feb 2010 16:22:10 -0600

cloud-init (0.5.7-0ubuntu2) lucid; urgency=low

  * fix packaging but that put the message-of-the-day hook file
    into a subdir of etc/update-motd.d, remove old file (LP: #524999)

 -- Scott Moser <smoser@ubuntu.com>  Fri, 19 Feb 2010 21:02:10 -0500

cloud-init (0.5.7-0ubuntu1) lucid; urgency=low

  * New upstream release.
  * run cloud-init early in boot process (LP: #504883, #524516)

 -- Scott Moser <smoser@ubuntu.com>  Fri, 19 Feb 2010 18:27:45 -0500

cloud-init (0.5.6-0ubuntu1) lucid; urgency=low

  * New upstream release.
  * supports 'runcmd' in cloud-config
  * enable the update check code (LP: #524258)
  * fix retry_url in boto_utils.py when metadata service not around
    (LP: #523832)
  * run cloud-config-puppet.conf later (LP: #523625)
  [ Scott Moser 0.5.5 ]
  * New upstream release, supports checking for updates

 -- Scott Moser <smoser@ubuntu.com>  Fri, 19 Feb 2010 03:13:22 -0500

cloud-init (0.5.4-0ubuntu1) lucid; urgency=low

  * New upstream release.
  * fix broken user-data scripts
  * merge mathiaz work for cloud-config-puppet
  * fix bug causing apt update to fail
  * rename EC2Init class to CloudInit
  * only set hostname once per instance. (LP: #514492)

 -- Scott Moser <smoser@ubuntu.com>  Wed, 17 Feb 2010 09:40:30 -0500

cloud-init (0.5.3-0ubuntu2) lucid; urgency=low

  * divert ureadahead.conf in postinst (LP: #499520)
  * lintian cleanups

 -- Scott Moser <smoser@ubuntu.com>  Fri, 05 Feb 2010 15:48:21 -0500

cloud-init (0.5.3-0ubuntu1) lucid; urgency=low

  * Rename ec2-init to cloud-init.  New upstream release.
  * set hostname to ip-u.x.y.z if local-hostname provides a ip addr
    (LP: #475354)

 -- Scott Moser <smoser@ubuntu.com>  Thu, 04 Feb 2010 03:00:05 -0500

ec2-init (0.5.2-0ubuntu1) lucid; urgency=low

  * new upstream release

 -- Scott Moser <smoser@ubuntu.com>  Fri, 29 Jan 2010 13:30:52 -0500

ec2-init (0.5.1-0ubuntu1) lucid; urgency=low

  * new upstream release

 -- Scott Moser <smoser@ubuntu.com>  Fri, 22 Jan 2010 16:19:30 -0500

ec2-init (0.5.0-0ubuntu4) lucid; urgency=low

  * add an upstart job to get ssh keys regenerated and written
    to console (LP: #506599, LP: #507070)

 -- Scott Moser <smoser@ubuntu.com>  Thu, 14 Jan 2010 13:10:55 -0500

ec2-init (0.5.0-0ubuntu3) lucid; urgency=low

  * work around difference in uec/ec2 metadata service (LP:506332)

 -- Scott Moser <smoser@ubuntu.com>  Tue, 12 Jan 2010 11:33:11 -0500

ec2-init (0.5.0-0ubuntu2) lucid; urgency=low

  * pull changes from devel branch to get functional on ec2

 -- Scott Moser <smoser@ubuntu.com>  Mon, 11 Jan 2010 12:03:45 -0500

ec2-init (0.5.0-0ubuntu2) lucid; urgency=low

  * new upstream release

 -- Scott Moser <smoser@ubuntu.com>  Thu, 07 Jan 2010 22:00:38 -0500

ec2-init (0.4.999-0ubuntu8) lucid; urgency=low

  * fix mirror selection for us-west-1 (LP: #494185)

 -- Scott Moser <smoser@ubuntu.com>  Fri, 11 Dec 2009 15:12:19 -0500

ec2-init (0.4.999-0ubuntu7) karmic; urgency=low

  * work around differences in eucalyptus ephemeral mounts (LP: #458850)
  * get 'ec2:' prefix on ssh public key fingerprint (LP: #458576)

 -- Scott Moser <smoser@ubuntu.com>  Mon, 26 Oct 2009 16:18:06 -0400

ec2-init (0.4.999-0ubuntu6) karmic; urgency=low

  * make sources.list components for 'karmic-security' the same as
    'karmic' and 'karmic-updates' (main, restricted) (LP: #457866)

 -- Scott Moser <smoser@ubuntu.com>  Thu, 22 Oct 2009 08:55:58 -0400

ec2-init (0.4.999-0ubuntu5) karmic; urgency=low

  * write regenerate_ssh_host_keys output directly to /dev/console
    to ensure that it gets there. (LP: #451881)

 -- Scott Moser <smoser@ubuntu.com>  Wed, 21 Oct 2009 17:23:38 -0400

ec2-init (0.4.999-0ubuntu4) karmic; urgency=low

  * set locale to en_US.UTF-8 if get_location_from_availability_zone
    doesn't have a match (LP: #407949)

 -- Scott Moser <smoser@ubuntu.com>  Tue, 20 Oct 2009 09:57:49 -0400

ec2-init (0.4.999-0ubuntu3) karmic; urgency=low

  * split running of user-data out of ec2-init into ec2-init-user-data
    run this at S99. (LP : #431255)

 -- Scott Moser <smoser@ubuntu.com>  Fri, 25 Sep 2009 14:17:17 -0400

ec2-init (0.4.999-0ubuntu2) karmic; urgency=low

  * remove rightscale-init from package (see LP: #434181, LP: #434693)
  * fix lintian warning, specify path to GPL-3
  * replace multiple '| logger' in regenerate_ssh_host_keys single one
  * add ec2-is-compat-env, and disable init script by default.  it can be
    enabled by setting 'compat=1' in /etc/ec2-init/is-compat-env

 -- Scott Moser <smoser@ubuntu.com>  Thu, 24 Sep 2009 16:32:42 -0400

ec2-init (0.4.999-0ubuntu1) karmic; urgency=low

  * New upstream release

 -- Soren Hansen <soren@ubuntu.com>  Wed, 26 Aug 2009 01:23:52 +0200

ec2-init (0.4.99-0ubuntu3) karmic; urgency=low

  * Also update /etc/default/locale when setting the locale based on
    locality.

 -- Soren Hansen <soren@ubuntu.com>  Tue, 11 Aug 2009 21:49:33 +0200

ec2-init (0.4.99-0ubuntu2) karmic; urgency=low

  * Consolidate build-dependencies a bit.
  * Sync default configuration with code.
  * Create /var/lib/ec2 in package.
  * Make ec2-get-info more robust in testing environments.
  * Handle missing public keys more gracefully.
  * Set proper ownership of user's authorized_keys.

 -- Soren Hansen <soren@ubuntu.com>  Tue, 11 Aug 2009 09:54:16 +0200

ec2-init (0.4.99-0ubuntu1) karmic; urgency=low

  * Massive rewrite. (LP: #407871, #407919, #308530, #407949, #407950, #407892
    and probably many others)
  * First Ubuntu version with the upstream tarball split out.
  * Switch to arch: all. There is no arch specific code here.

 -- Soren Hansen <soren@ubuntu.com>  Tue, 11 Aug 2009 08:33:33 +0200

ec2-init (0.3.4ubuntu9) karmic; urgency=low

  * Really include the action id in the semaphore filename.

 -- Soren Hansen <soren@ubuntu.com>  Sat, 11 Jul 2009 09:50:31 +0200

ec2-init (0.3.4ubuntu8) karmic; urgency=low

  * Add Vcs-Bzr header to debian/control.
  * Include the action id in the semaphore filename.

 -- Soren Hansen <soren@ubuntu.com>  Sat, 11 Jul 2009 02:35:43 +0200

ec2-init (0.3.4ubuntu7) karmic; urgency=low

  * Re-add accidentally removed locale template.
  * Fix indentation in init script.

 -- Soren Hansen <soren@ubuntu.com>  Fri, 10 Jul 2009 23:47:27 +0200

ec2-init (0.3.4ubuntu6) karmic; urgency=low

  * Replace calls to ec2-get-data with calls to ec2-get-info.
  * Make this package arch: all.

 -- Soren Hansen <soren@ubuntu.com>  Fri, 10 Jul 2009 23:16:35 +0200

ec2-init (0.3.4ubuntu5) karmic; urgency=low

  * debian/init: Move instance reboot detection out of python
    scripts and move them to the init script.
  * debian/ec2-set-defaults.py:
    - Point to the right location for locate (LP: #387611)
    - Default to UTC (LP: #341060)
  * debian/ec2-set-apt-sources.py: If you cant contact EC2 then use the
    regular archive (LP: #387027)
  * debian/ec2-setup-hostname.py: Use the local hostname in /etc/hosts
    and dont change once rebooted. (LP: #352745)

 -- Chuck Short <zulcss@ubuntu.com>  Wed, 08 Jul 2009 09:48:49 -0400

ec2-init (0.3.4ubuntu4) karmic; urgency=low

  * debian/init: Run update-motd regardless whether its a firstboot or not.
  * debian/init: Fix comments (LP: #373057)
  * debian/control: Add update-motd as a depends.
  * ec2-set-defaults.py: Wait for network to become available. (LP: #308530)

 -- Chuck Short <zulcss@ubuntu.com>  Thu, 28 May 2009 05:04:31 -0400

ec2-init (0.3.4ubuntu3) karmic; urgency=low

  * debian/init: Move init script to run before ssh and regenerate the ssh
    host kes in the init script rather than /etc/rc.local (LP: #370628)
  * ec2-set-apt-sources.py:
    - Move sources.list to /var/ec2 so it doesnt get removed after user
    reboots.
  * ec2-set-defaults.py:
    - Move locale to /var/ec2/ so it doesnt get remove after user reboots.
  * ec2-set-hostname.py
    - Create an /etc/hostname as well.

 -- Chuck Short <zulcss@ubuntu.com>  Thu, 14 May 2009 11:11:49 -0400

ec2-init (0.3.4ubuntu2) karmic; urgency=low

  * Really change the locale when setting up an instance. (LP: #341066)
  * Run ec2-run-user-data script last. (LP: #373055)
  * Minor comment tweaks. (LP: #373057)

 -- Chuck Short <zulcss@ubuntu.com>  Wed, 13 May 2009 13:41:35 -0400

ec2-init (0.3.4ubuntu1) karmic; urgency=low

  * Add more smarts to ec2 instance bring up. (LP: #371936)

 -- Chuck Short <zulcss@ubuntu.com>  Tue, 05 May 2009 08:59:54 -0400

ec2-init (0.3.3ubuntu12) jaunty; urgency=low

  * ec2-run-user-data.py: Fix error.

 -- Chuck Short <zulcss@ubuntu.com>  Tue, 07 Apr 2009 08:14:07 -0400

ec2-init (0.3.3ubuntu11) jaunty; urgency=low

  * debian/control:
    - Add python-cheetah and python-apt as a dependency.
  * debian/ec2-config.cfg:
    - Remove distro due to the change in ec2-set-apt-sources.py
  * debian/inistall
    - Install the templates in the right place.
  * ec2-set-apt-sources.py:
    - Use python-apt to update the sources.list.

 -- Chuck Short <zulcss@ubuntu.com>  Wed, 01 Apr 2009 13:58:43 -0400

ec2-init (0.3.3ubuntu10) jaunty; urgency=low

  * ec2-set-hostname.py:
    - Use template for /etc/hosts creation.
    - Dont use public_hostname in /etc/hosts. (LP: #352745)

 -- Chuck Short <zulcss@ubuntu.com>  Wed, 01 Apr 2009 08:48:05 -0400

ec2-init (0.3.3ubuntu9) jaunty; urgency=low

  * ec2-set-apt-sources.py:
    - Use a template to generate the sources.list and generate it based on the lsb_release.

 -- Chuck Short <zulcss@ubuntu.com>  Tue, 31 Mar 2009 15:15:55 -0400

ec2-init (0.3.3ubuntu8) jaunty; urgency=low

  * ec2-set-apt-sources.py:
    - Add the ubuntu-on-ec2 ppa.

 -- Chuck Short <zulcss@ubuntu.com>  Tue, 31 Mar 2009 09:37:13 -0400

ec2-init (0.3.3ubuntu7) jaunty; urgency=low

  * debian/rules: Fix typo.

 -- Chuck Short <zulcss@ubuntu.com>  Sun, 22 Mar 2009 17:14:16 -0400

ec2-init (0.3.3ubuntu6) jaunty; urgency=low

  * Set the configuration file to jaunty.
  * ec2-fetch-credentials: Fix typo.
  * ec2-set-defaults.py:
    - Remove timezone change when booting the instance.
    - Redirect output to /dev/null.
  * ec2-set-apt-sources.py:
    - Run apt-get update after the /etc/apt/sources.list and
      redirect the output to /dev/null.
  * rightscale-init: Updated rightscale-init

 -- Chuck Short <zulcss@ubuntu.com>  Thu, 19 Mar 2009 20:52:59 -0400

ec2-init (0.3.3ubuntu5) jaunty; urgency=low

  * debian/ec2-config.cfg:
    - Add disable root option.
  * debian/ec2-init.rightscale-init.init:
    - Add rightscale detection script.
  * ec2-get-info.py:
    - Display the information about an AMI instance.

 -- Chuck Short <zulcss@ubuntu.com>  Mon, 16 Mar 2009 08:54:49 -0400

ec2-init (0.3.3ubuntu4) jaunty; urgency=low

  * ec2-fetch-credentials.py:
    - Allow user to choose which user they wish to configure for.
    - Allow user to disable root user if they wish to.
  * ec2-set-defaults.py:
    - Set default timezone to UTC.
    - Set locale depending on zone.
  * debian/init:
    - Removed nash plugin.
    - Add ec2-set-defaults.

 -- Chuck Short <zulcss@ubuntu.com>  Wed, 04 Mar 2009 08:33:01 -0500

ec2-init (0.3.3ubuntu3~intrepid4) intrepid; urgency=low

  * set distro to intrepid.

 -- Chuck Short <zulcss@ubuntu.com>  Thu, 26 Feb 2009 10:28:06 -0500

ec2-init (0.3.3ubuntu3) jaunty; urgency=low

  * debian/ec2-init: Log results of ec2-run-user-data to syslog.
  * ec2-run-user-data.py :Dont leave files around and log the
    output to syslog.

 -- Chuck Short <zulcss@ubuntu.com>  Thu, 26 Feb 2009 10:24:35 -0500

ec2-init (0.3.3ubuntu2) jaunty; urgency=low

  * ec2-set-apt-sources.py:
    - Use the ec2 mirrors. (LP: #317065, #333897)
    - Update the /etc/apt/sources.list (LP: #333904)
  * ec2-fetch-credentials.py:
    - Better error checking (LP: #325067)

 -- Chuck Short <zulcss@ubuntu.com>  Tue, 24 Feb 2009 14:02:37 -0500

ec2-init (0.3.3ubuntu1) jaunty; urgency=low

  * debian/init: Fix init script.

 -- Chuck Short <zulcss@ubuntu.com>  Fri, 20 Feb 2009 09:22:54 -0500

ec2-init (0.3.3) jaunty; urgency=low

  * ec2-set-apt-sources.py
    - Determine the zone that the user is in and generate
      a /etc/apt/sources.list.d/ based on that.
  * debian/init:
    - Check to see if there is an /var/run/ec2 and create
      it if it doesnt exist.
    - Start ec2-set-apt-sources at first bootup.
  * debian/rules:
    - Install ec2-set-apt-sources.
  * debian/control:
    - Add python-configobj as a dependency.
  * debian/{install,dirs}
    - Create an /etc/ec2-init to read the configuration file and install it.

 -- Chuck Short <zulcss@ubuntu.com>  Mon, 09 Feb 2009 10:35:56 -0500

ec2-init (0.3.2) jaunty; urgency=low

  * debian/init:
    - Remove already ran detection
    - Log the running of ec2-run-user-data to /var/log/ec2-user-data.log
  * ec2-set-hostname.py:
    - set hostname to the Ec2 local-hostname
    - Update the /etc/hosts to change the ubuntu hostname to the
      public hostname.
  * ec2-fetch-credentials:
    - Copy the ssh keys to the ubuntu user.
    - Setup authorized keys for root to tell the user to login as the
      ubuntu user when they try to connect.
  * ec2-run-user-data:
    - Create an .already-ran file to check to see if ec2-run-user-data
      already ran.
    - Save the ec2-run-user-data script in /var/ec2.

 -- Chuck Short <zulcss@ubuntu.com>  Wed, 04 Feb 2009 09:32:08 -0500

ec2-init (0.3.1) jaunty; urgency=low

  * debian/dir: Install /var/ec2 to save user-data scripts.
  * debian/rules: Start ec2-init after ssh.
  * ec2-run-user-data.py: Save run-user-data script with ami-id.

 -- Chuck Short <zulcss@ubuntu.com>  Mon, 26 Jan 2009 10:40:52 -0500

ec2-init (0.3) jaunty; urgency=low

  * ec2-run-user-data: Fix python error when writing a file to the disk.

 -- Chuck Short <zulcss@ubuntu.com>  Thu, 15 Jan 2009 11:49:08 -0500

ec2-init (0.2) jaunty; urgency=low

  * debian/init: Run fetch-credentials before anything else.
    (LP: #308533)
  * Add ec2-set-hostname.py: Queries ec2 metdada for public-hostname
    and then sets it (LP: #316201)

 -- Chuck Short <zulcss@ubuntu.com>  Tue, 13 Jan 2009 15:20:21 -0500

ec2-init (0.1) intrepid; urgency=low

  * Initial release (LP: #269434).

 -- Soren Hansen <soren@ubuntu.com>  Fri, 12 Sep 2008 15:30:32 +0200<|MERGE_RESOLUTION|>--- conflicted
+++ resolved
@@ -1,4 +1,3 @@
-<<<<<<< HEAD
 cloud-init (25.1-0ubuntu1~20.04.1) UNRELEASED; urgency=medium
 
   * Update d/p/no-single-process.patch
@@ -6,7 +5,7 @@
     - Fix upstream conflict
 
  -- Brett Holman <brett.holman@canonical.com>  Mon, 06 Jan 2024 17:39:42 -0700
-=======
+
 cloud-init (24.4.1-0ubuntu0~20.04.1) focal; urgency=medium
 
   * Add d/p/cpick-84806336-chore-Add-feature-flag-for-manual-network-waiting
@@ -29,7 +28,6 @@
     (LP: #2094179, #2094208, #2094857, #2094858)
 
  -- Brett Holman <brett.holman@canonical.com>  Tue, 04 Feb 2025 17:28:31 -0700
->>>>>>> 2840e521
 
 cloud-init (24.4-0ubuntu1~20.04.1) focal; urgency=medium
 
